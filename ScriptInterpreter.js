--- conflicted
+++ resolved
@@ -21,28 +21,8 @@
   if ("function" !== typeof callback) {
     throw new Error("ScriptInterpreter.eval() requires a callback");
   }
-
-<<<<<<< HEAD
+  
   var pc = 0;
-=======
-  var bignum = b.bignum || require('bignum');
-  var Util = b.Util || require('./util/util');
-  var Script = require('./Script').class();
-
-  function ScriptInterpreter() {
-    this.stack = [];
-    this.disableUnsafeOpcodes = true;
-  }
-
-  ScriptInterpreter.prototype.eval = function eval(script, tx, inIndex, hashType, callback) {
-    if ("function" !== typeof callback) {
-      throw new Error("ScriptInterpreter.eval() requires a callback");
-    }
-
-
-    var pc = 0;
->>>>>>> 3284bfcb
-
   var execStack = [];
   var altStack = [];
   var hashStart = 0;
@@ -777,7 +757,7 @@
       }
     } catch (e) {
       log.debug("Script aborted: " +
-        (e.message ? e : e));
+        (e.message ? e.message : e));
       cb(e);
     }
   }
@@ -787,24 +767,16 @@
   function evalTwo(scriptSig, scriptPubkey, tx, n, hashType, callback) {
     var self = this;
 
-<<<<<<< HEAD
     self.eval(scriptSig, tx, n, hashType, function(e) {
       if (e) {
         callback(e)
         return;
       }
-=======
-            default:
-              console.log('opcode ' + opcode);
-              throw new Error("Unknown opcode encountered");
-          }
->>>>>>> 3284bfcb
 
       self.eval(scriptPubkey, tx, n, hashType, callback);
     });
 };
 
-<<<<<<< HEAD
 /**
  * Get the top element of the stack.
  *
@@ -818,23 +790,6 @@
   if (offset > this.stack.length) {
     throw new Error('ScriptInterpreter.stackTop(): Stack underrun');
   }
-=======
-        // Run next step
-        if (pc % 100) {
-          // V8 allows for much deeper stacks than Bitcoin's scripting language,
-          // but just to be safe, we'll reset the stack every 100 steps
-          process.nextTick(executeStep.bind(this, cb));
-        } else {
-          executeStep.call(this, cb);
-        }
-      } catch (e) {
-        log.debug("Script aborted: " +
-          (e.message ? e.message : e));
-        cb(e);
-      }
-    }
-  };
->>>>>>> 3284bfcb
 
   return this.stack[this.stack.length - offset];
 };
