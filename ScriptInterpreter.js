var imports     = require('soop').imports();

var assert      = require('assert');
var config      = imports.config || require('./config');
var log         = imports.log || require('./util/log');
var Opcode      = imports.Opcode || require('./Opcode');
var buffertools = imports.buffertools || require('buffertools');

// Make opcodes available as pseudo-constants
for (var i in Opcode.map) {
  eval(i + " = " + Opcode.map[i] + ";");
}

var bignum = imports.bignum || require('bignum');
var Util   = imports.Util || require('./util/util');
var Script = require('./Script');

function ScriptInterpreter() {
  this.stack = [];
  this.disableUnsafeOpcodes = true;
};

ScriptInterpreter.prototype.eval = function eval(script, tx, inIndex, hashType, callback)
{
  if ("function" !== typeof callback) {
    throw new Error("ScriptInterpreter.eval() requires a callback");
  }

  var pc = 0;

  var execStack = [];
  var altStack = [];
  var hashStart = 0;
  var opCount = 0;

<<<<<<< HEAD
  ScriptInterpreter.prototype.eval = function eval(script, tx, inIndex, hashType, callback) {
    if ("function" !== typeof callback) {
      throw new Error("ScriptInterpreter.eval() requires a callback");
    }
=======
  if (script.buffer.length > 10000) {
    callback(new Error("Oversized script (> 10k bytes)"));
    return this;
  }
>>>>>>> 66d3a0e8

  // Start execution by running the first step
  executeStep.call(this, callback);

  function executeStep(cb) {
    // Once all chunks have been processed, execution ends
    if (pc >= script.chunks.length) {
      // Execution stack must be empty at the end of the script
      if (execStack.length) {
        cb(new Error("Execution stack ended non-empty"));
        return;
      }

      // Execution successful (Note that we still have to check whether the
      // final stack contains a truthy value.)
      cb(null);
      return;
    }

    try {
      // The execution bit is true if there are no "false" values in the
      // execution stack. (A "false" value indicates that we're in the
      // inactive branch of an if statement.)
      var exec = !~execStack.indexOf(false);

      var opcode = script.chunks[pc++];

      if (opcode.length > 520) {
        throw new Error("Max push value size exceeded (>520)");
      }

      if (opcode > OP_16 && ++opCount > 201) {
        throw new Error("Opcode limit exceeded (>200)");
      }

      if (this.disableUnsafeOpcodes &&
          "number" === typeof opcode &&
          (opcode === OP_CAT ||
            opcode === OP_SUBSTR ||
            opcode === OP_LEFT ||
            opcode === OP_RIGHT ||
            opcode === OP_INVERT ||
            opcode === OP_AND ||
            opcode === OP_OR ||
            opcode === OP_XOR ||
            opcode === OP_2MUL ||
            opcode === OP_2DIV ||
            opcode === OP_MUL ||
            opcode === OP_DIV ||
            opcode === OP_MOD ||
            opcode === OP_LSHIFT ||
            opcode === OP_RSHIFT)) {
        throw new Error("Encountered a disabled opcode");
      }

      if (exec && Buffer.isBuffer(opcode))
        this.stack.push(opcode);
      else if (exec || (OP_IF <= opcode && opcode <= OP_ENDIF))
      switch (opcode) {
      case OP_0:
        this.stack.push(new Buffer([]));
        break;

      case OP_1NEGATE:
      case OP_1:
      case OP_2:
      case OP_3:
      case OP_4:
      case OP_5:
      case OP_6:
      case OP_7:
      case OP_8:
      case OP_9:
      case OP_10:
      case OP_11:
      case OP_12:
      case OP_13:
      case OP_14:
      case OP_15:
      case OP_16:
        this.stack.push(bigintToBuffer(opcode - OP_1 + 1));
        break;

      case OP_NOP:
      case OP_NOP1: case OP_NOP2: case OP_NOP3: case OP_NOP4: case OP_NOP5:
      case OP_NOP6: case OP_NOP7: case OP_NOP8: case OP_NOP9: case OP_NOP10:
        break;

      case OP_IF:
      case OP_NOTIF:
        // <expression> if [statements] [else [statements]] endif
        var value = false;
        if (exec) {
          value = castBool(this.stackPop());
          if (opcode === OP_NOTIF) {
            value = !value;
          }
        }
        execStack.push(value);
        break;

      case OP_ELSE:
        if (execStack.length < 1) {
          throw new Error("Unmatched OP_ELSE");
        }
        execStack[execStack.length-1] = !execStack[execStack.length-1];
        break;

<<<<<<< HEAD
        if (this.disableUnsafeOpcodes &&
          "number" === typeof opcode &&
          (opcode === OP_CAT ||
            opcode === OP_SUBSTR ||
            opcode === OP_LEFT ||
            opcode === OP_RIGHT ||
            opcode === OP_INVERT ||
            opcode === OP_AND ||
            opcode === OP_OR ||
            opcode === OP_XOR ||
            opcode === OP_2MUL ||
            opcode === OP_2DIV ||
            opcode === OP_MUL ||
            opcode === OP_DIV ||
            opcode === OP_MOD ||
            opcode === OP_LSHIFT ||
            opcode === OP_RSHIFT)) {
          throw new Error("Encountered a disabled opcode");
=======
      case OP_ENDIF:
        if (execStack.length < 1) {
          throw new Error("Unmatched OP_ENDIF");
>>>>>>> 66d3a0e8
        }
        execStack.pop();
        break;

<<<<<<< HEAD
        if (exec && Buffer.isBuffer(opcode))
          this.stack.push(opcode);
        else if (exec || (OP_IF <= opcode && opcode <= OP_ENDIF))
          switch (opcode) {
            case OP_0:
              this.stack.push(new Buffer([]));
              break;

            case OP_1NEGATE:
            case OP_1:
            case OP_2:
            case OP_3:
            case OP_4:
            case OP_5:
            case OP_6:
            case OP_7:
            case OP_8:
            case OP_9:
            case OP_10:
            case OP_11:
            case OP_12:
            case OP_13:
            case OP_14:
            case OP_15:
            case OP_16:
              this.stack.push(bigintToBuffer(opcode - OP_1 + 1));
              break;

            case OP_NOP:
            case OP_NOP1:
            case OP_NOP2:
            case OP_NOP3:
            case OP_NOP4:
            case OP_NOP5:
            case OP_NOP6:
            case OP_NOP7:
            case OP_NOP8:
            case OP_NOP9:
            case OP_NOP10:
              break;

            case OP_IF:
            case OP_NOTIF:
              // <expression> if [statements] [else [statements]] endif
              var value = false;
              if (exec) {
                value = castBool(this.stackPop());
                if (opcode === OP_NOTIF) {
                  value = !value;
                }
              }
              execStack.push(value);
              break;

            case OP_ELSE:
              if (execStack.length < 1) {
                throw new Error("Unmatched OP_ELSE");
              }
              execStack[execStack.length - 1] = !execStack[execStack.length - 1];
              break;

            case OP_ENDIF:
              if (execStack.length < 1) {
                throw new Error("Unmatched OP_ENDIF");
              }
              execStack.pop();
              break;

            case OP_VERIFY:
              var value = castBool(this.stackTop());
              if (value) {
                this.stackPop();
              } else {
                throw new Error("OP_VERIFY negative");
              }
              break;

            case OP_RETURN:
              throw new Error("OP_RETURN");

            case OP_TOALTSTACK:
              altStack.push(this.stackPop());
              break;

            case OP_FROMALTSTACK:
              if (altStack.length < 1) {
                throw new Error("OP_FROMALTSTACK with alt stack empty");
              }
              this.stack.push(altStack.pop());
              break;

            case OP_2DROP:
              // (x1 x2 -- )
              this.stackPop();
              this.stackPop();
              break;

            case OP_2DUP:
              // (x1 x2 -- x1 x2 x1 x2)
              var v1 = this.stackTop(2);
              var v2 = this.stackTop(1);
              this.stack.push(v1);
              this.stack.push(v2);
              break;

            case OP_3DUP:
              // (x1 x2 -- x1 x2 x1 x2)
              var v1 = this.stackTop(3);
              var v2 = this.stackTop(2);
              var v3 = this.stackTop(1);
              this.stack.push(v1);
              this.stack.push(v2);
              this.stack.push(v3);
              break;

            case OP_2OVER:
              // (x1 x2 x3 x4 -- x1 x2 x3 x4 x1 x2)
              var v1 = this.stackTop(4);
              var v2 = this.stackTop(3);
              this.stack.push(v1);
              this.stack.push(v2);
              break;

            case OP_2ROT:
              // (x1 x2 x3 x4 x5 x6 -- x3 x4 x5 x6 x1 x2)
              var v1 = this.stackTop(6);
              var v2 = this.stackTop(5);
              this.stack.splice(this.stack.length - 6, 2);
              this.stack.push(v1);
              this.stack.push(v2);
              break;

            case OP_2SWAP:
              // (x1 x2 x3 x4 -- x3 x4 x1 x2)
              this.stackSwap(4, 2);
              this.stackSwap(3, 1);
              break;

            case OP_IFDUP:
              // (x - 0 | x x)
              var value = this.stackTop();
              if (castBool(value)) {
                this.stack.push(value);
              }
              break;

            case OP_DEPTH:
              // -- stacksize
              var value = bignum(this.stack.length);
              this.stack.push(bigintToBuffer(value));
              break;

            case OP_DROP:
              // (x -- )
              this.stackPop();
              break;

            case OP_DUP:
              // (x -- x x)
              this.stack.push(this.stackTop());
              break;

            case OP_NIP:
              // (x1 x2 -- x2)
              if (this.stack.length < 2) {
                throw new Error("OP_NIP insufficient stack size");
              }
              this.stack.splice(this.stack.length - 2, 1);
              break;

            case OP_OVER:
              // (x1 x2 -- x1 x2 x1)
              this.stack.push(this.stackTop(2));
              break;

            case OP_PICK:
            case OP_ROLL:
              // (xn ... x2 x1 x0 n - xn ... x2 x1 x0 xn)
              // (xn ... x2 x1 x0 n - ... x2 x1 x0 xn)
              var n = castInt(this.stackPop());
              if (n < 0 || n >= this.stack.length) {
                throw new Error("OP_PICK/OP_ROLL insufficient stack size");
              }
              var value = this.stackTop(n + 1);
              if (opcode === OP_ROLL) {
                this.stack.splice(this.stack.length - n - 1, 1);
              }
              this.stack.push(value);
              break;

            case OP_ROT:
              // (x1 x2 x3 -- x2 x3 x1)
              //  x2 x1 x3  after first swap
              //  x2 x3 x1  after second swap
              this.stackSwap(3, 2);
              this.stackSwap(2, 1);
              break;

            case OP_SWAP:
              // (x1 x2 -- x2 x1)
              this.stackSwap(2, 1);
              break;

            case OP_TUCK:
              // (x1 x2 -- x2 x1 x2)
              if (this.stack.length < 2) {
                throw new Error("OP_TUCK insufficient stack size");
              }
              this.stack.splice(this.stack.length - 2, 0, this.stackTop());
              break;

            case OP_CAT:
              // (x1 x2 -- out)
              var v1 = this.stackTop(2);
              var v2 = this.stackTop(1);
              this.stackPop();
              this.stackPop();
              this.stack.push(Buffer.concat([v1, v2]));
              break;

            case OP_SUBSTR:
              // (in begin size -- out)
              var buf = this.stackTop(3);
              var start = castInt(this.stackTop(2));
              var len = castInt(this.stackTop(1));
              if (start < 0 || len < 0) {
                throw new Error("OP_SUBSTR start < 0 or len < 0");
              }
              if ((start + len) >= buf.length) {
                throw new Error("OP_SUBSTR range out of bounds");
              }
              this.stackPop();
              this.stackPop();
              this.stack[this.stack.length - 1] = buf.slice(start, start + len);
              break;

            case OP_LEFT:
            case OP_RIGHT:
              // (in size -- out)
              var buf = this.stackTop(2);
              var size = castInt(this.stackTop(1));
              if (size < 0) {
                throw new Error("OP_LEFT/OP_RIGHT size < 0");
              }
              if (size > buf.length) {
                size = buf.length;
              }
              this.stackPop();
              if (opcode === OP_LEFT) {
                this.stack[this.stack.length - 1] = buf.slice(0, size);
              } else {
                this.stack[this.stack.length - 1] = buf.slice(buf.length - size);
              }
              break;

            case OP_SIZE:
              // (in -- in size)
              var value = bignum(this.stackTop().length);
              this.stack.push(bigintToBuffer(value));
              break;

            case OP_INVERT:
              // (in - out)
              var buf = this.stackTop();
              for (var i = 0, l = buf.length; i < l; i++) {
                buf[i] = ~buf[i];
              }
              break;

            case OP_AND:
            case OP_OR:
            case OP_XOR:
              // (x1 x2 - out)
              var v1 = this.stackTop(2);
              var v2 = this.stackTop(1);
              this.stackPop();
              this.stackPop();
              var out = new Buffer(Math.max(v1.length, v2.length));
              if (opcode === OP_AND) {
                for (var i = 0, l = out.length; i < l; i++) {
                  out[i] = v1[i] & v2[i];
                }
              } else if (opcode === OP_OR) {
                for (var i = 0, l = out.length; i < l; i++) {
                  out[i] = v1[i] | v2[i];
                }
              } else if (opcode === OP_XOR) {
                for (var i = 0, l = out.length; i < l; i++) {
                  out[i] = v1[i] ^ v2[i];
                }
              }
              this.stack.push(out);
              break;

            case OP_EQUAL:
            case OP_EQUALVERIFY:
              //case OP_NOTEQUAL: // use OP_NUMNOTEQUAL
              // (x1 x2 - bool)
              var v1 = this.stackTop(2);
              var v2 = this.stackTop(1);
              var value = buffertools.compare(v1, v2) === 0;

              // OP_NOTEQUAL is disabled because it would be too easy to say
              // something like n != 1 and have some wiseguy pass in 1 with extra
              // zero bytes after it (numerically, 0x01 == 0x0001 == 0x000001)
              //if (opcode == OP_NOTEQUAL)
              //    fEqual = !fEqual;

              this.stackPop();
              this.stackPop();
              this.stack.push(new Buffer([value ? 1 : 0]));
              if (opcode === OP_EQUALVERIFY) {
                if (value) {
                  this.stackPop();
                } else {
                  throw new Error("OP_EQUALVERIFY negative");
=======
      case OP_VERIFY:
        var value = castBool(this.stackTop());
        if (value) {
          this.stackPop();
        } else {
          throw new Error("OP_VERIFY negative");
        }
        break;

      case OP_RETURN:
        throw new Error("OP_RETURN");

      case OP_TOALTSTACK:
        altStack.push(this.stackPop());
        break;

      case OP_FROMALTSTACK:
        if (altStack.length < 1) {
          throw new Error("OP_FROMALTSTACK with alt stack empty");
        }
        this.stack.push(altStack.pop());
        break;

      case OP_2DROP:
        // (x1 x2 -- )
        this.stackPop();
        this.stackPop();
        break;

      case OP_2DUP:
        // (x1 x2 -- x1 x2 x1 x2)
        var v1 = this.stackTop(2);
        var v2 = this.stackTop(1);
        this.stack.push(v1);
        this.stack.push(v2);
        break;

      case OP_3DUP:
        // (x1 x2 -- x1 x2 x1 x2)
        var v1 = this.stackTop(3);
        var v2 = this.stackTop(2);
        var v3 = this.stackTop(1);
        this.stack.push(v1);
        this.stack.push(v2);
        this.stack.push(v3);
        break;

      case OP_2OVER:
        // (x1 x2 x3 x4 -- x1 x2 x3 x4 x1 x2)
        var v1 = this.stackTop(4);
        var v2 = this.stackTop(3);
        this.stack.push(v1);
        this.stack.push(v2);
        break;

      case OP_2ROT:
        // (x1 x2 x3 x4 x5 x6 -- x3 x4 x5 x6 x1 x2)
        var v1 = this.stackTop(6);
        var v2 = this.stackTop(5);
        this.stack.splice(this.stack.length - 6, 2);
        this.stack.push(v1);
        this.stack.push(v2);
        break;

      case OP_2SWAP:
        // (x1 x2 x3 x4 -- x3 x4 x1 x2)
        this.stackSwap(4, 2);
        this.stackSwap(3, 1);
        break;

      case OP_IFDUP:
        // (x - 0 | x x)
        var value = this.stackTop();
        if (castBool(value)) {
          this.stack.push(value);
        }
        break;

      case OP_DEPTH:
        // -- stacksize
        var value = bignum(this.stack.length);
        this.stack.push(bigintToBuffer(value));
        break;

      case OP_DROP:
        // (x -- )
        this.stackPop();
        break;

      case OP_DUP:
        // (x -- x x)
        this.stack.push(this.stackTop());
        break;

      case OP_NIP:
        // (x1 x2 -- x2)
        if (this.stack.length < 2) {
          throw new Error("OP_NIP insufficient stack size");
        }
        this.stack.splice(this.stack.length - 2, 1);
        break;

      case OP_OVER:
        // (x1 x2 -- x1 x2 x1)
        this.stack.push(this.stackTop(2));
        break;

      case OP_PICK:
      case OP_ROLL:
        // (xn ... x2 x1 x0 n - xn ... x2 x1 x0 xn)
        // (xn ... x2 x1 x0 n - ... x2 x1 x0 xn)
        var n = castInt(this.stackPop());
        if (n < 0 || n >= this.stack.length) {
          throw new Error("OP_PICK/OP_ROLL insufficient stack size");
        }
        var value = this.stackTop(n+1);
        if (opcode === OP_ROLL) {
          this.stack.splice(this.stack.length - n - 1, 1);
        }
        this.stack.push(value);
        break;

      case OP_ROT:
        // (x1 x2 x3 -- x2 x3 x1)
        //  x2 x1 x3  after first swap
        //  x2 x3 x1  after second swap
        this.stackSwap(3, 2);
        this.stackSwap(2, 1);
        break;

      case OP_SWAP:
        // (x1 x2 -- x2 x1)
        this.stackSwap(2, 1);
        break;

      case OP_TUCK:
        // (x1 x2 -- x2 x1 x2)
        if (this.stack.length < 2) {
          throw new Error("OP_TUCK insufficient stack size");
        }
        this.stack.splice(this.stack.length - 2, 0, this.stackTop());
        break;

      case OP_CAT:
        // (x1 x2 -- out)
        var v1 = this.stackTop(2);
        var v2 = this.stackTop(1);
        this.stackPop();
        this.stackPop();
        this.stack.push(Buffer.concat([v1, v2]));
        break;

      case OP_SUBSTR:
        // (in begin size -- out)
        var buf = this.stackTop(3);
        var start = castInt(this.stackTop(2));
        var len = castInt(this.stackTop(1));
        if (start < 0 || len < 0) {
          throw new Error("OP_SUBSTR start < 0 or len < 0");
        }
        if ((start + len) >= buf.length) {
          throw new Error("OP_SUBSTR range out of bounds");
        }
        this.stackPop();
        this.stackPop();
        this.stack[this.stack.length-1] = buf.slice(start, start + len);
        break;

      case OP_LEFT:
      case OP_RIGHT:
        // (in size -- out)
        var buf = this.stackTop(2);
        var size = castInt(this.stackTop(1));
        if (size < 0) {
          throw new Error("OP_LEFT/OP_RIGHT size < 0");
        }
        if (size > buf.length) {
          size = buf.length;
        }
        this.stackPop();
        if (opcode === OP_LEFT) {
          this.stack[this.stack.length-1] = buf.slice(0, size);
        } else {
          this.stack[this.stack.length-1] = buf.slice(buf.length - size);
        }
        break;

      case OP_SIZE:
        // (in -- in size)
        var value = bignum(this.stackTop().length);
        this.stack.push(bigintToBuffer(value));
        break;

      case OP_INVERT:
        // (in - out)
        var buf = this.stackTop();
        for (var i = 0, l = buf.length; i < l; i++) {
          buf[i] = ~buf[i];
        }
        break;

      case OP_AND:
      case OP_OR:
      case OP_XOR:
        // (x1 x2 - out)
        var v1 = this.stackTop(2);
        var v2 = this.stackTop(1);
        this.stackPop();
        this.stackPop();
        var out = new Buffer(Math.max(v1.length, v2.length));
        if (opcode === OP_AND) {
          for (var i = 0, l = out.length; i < l; i++) {
            out[i] = v1[i] & v2[i];
          }
        } else if (opcode === OP_OR) {
          for (var i = 0, l = out.length; i < l; i++) {
            out[i] = v1[i] | v2[i];
          }
        } else if (opcode === OP_XOR) {
          for (var i = 0, l = out.length; i < l; i++) {
            out[i] = v1[i] ^ v2[i];
          }
        }
        this.stack.push(out);
        break;

      case OP_EQUAL:
      case OP_EQUALVERIFY:
      //case OP_NOTEQUAL: // use OP_NUMNOTEQUAL
        // (x1 x2 - bool)
        var v1 = this.stackTop(2);
        var v2 = this.stackTop(1);
        var value = buffertools.compare(v1, v2) === 0;

        // OP_NOTEQUAL is disabled because it would be too easy to say
        // something like n != 1 and have some wiseguy pass in 1 with extra
        // zero bytes after it (numerically, 0x01 == 0x0001 == 0x000001)
        //if (opcode == OP_NOTEQUAL)
        //    fEqual = !fEqual;

        this.stackPop();
        this.stackPop();
        this.stack.push(new Buffer([value ? 1 : 0]));
        if (opcode === OP_EQUALVERIFY) {
          if (value) {
            this.stackPop();
          } else {
            throw new Error("OP_EQUALVERIFY negative");
          }
        }
        break;

      case OP_1ADD:
      case OP_1SUB:
      case OP_2MUL:
      case OP_2DIV:
      case OP_NEGATE:
      case OP_ABS:
      case OP_NOT:
      case OP_0NOTEQUAL:
        // (in -- out)
        var num = castBigint(this.stackTop());
        switch (opcode) {
        case OP_1ADD:      num = num.add(bignum(1)); break;
        case OP_1SUB:      num = num.sub(bignum(1)); break;
        case OP_2MUL:      num = num.mul(bignum(2)); break;
        case OP_2DIV:      num = num.div(bignum(2)); break;
        case OP_NEGATE:    num = num.neg(); break;
        case OP_ABS:       num = num.abs(); break;
        case OP_NOT:       num = bignum(num.cmp(0) == 0 ? 1 : 0); break;
        case OP_0NOTEQUAL: num = bignum(num.cmp(0) == 0 ? 0 : 1); break;
        }
        this.stack[this.stack.length-1] = bigintToBuffer(num);
        break;

      case OP_ADD:
      case OP_SUB:
      case OP_MUL:
      case OP_DIV:
      case OP_MOD:
      case OP_LSHIFT:
      case OP_RSHIFT:
      case OP_BOOLAND:
      case OP_BOOLOR:
      case OP_NUMEQUAL:
      case OP_NUMEQUALVERIFY:
      case OP_NUMNOTEQUAL:
      case OP_LESSTHAN:
      case OP_GREATERTHAN:
      case OP_LESSTHANOREQUAL:
      case OP_GREATERTHANOREQUAL:
      case OP_MIN:
      case OP_MAX:
        // (x1 x2 -- out)
        var v1 = castBigint(this.stackTop(2));
        var v2 = castBigint(this.stackTop(1));
        var num;
        switch (opcode) {
        case OP_ADD: num = v1.add(v2); break;
        case OP_SUB: num = v1.sub(v2); break;
        case OP_MUL: num = v1.mul(v2); break;
        case OP_DIV: num = v1.div(v2); break;
        case OP_MOD: num = v1.mod(v2); break;

        case OP_LSHIFT:
          if (v2.cmp(0) < 0 || v2.cmp(2048) > 0) {
            throw new Error("OP_LSHIFT parameter out of bounds");
          }
          num = v1.shiftLeft(v2);
          break;

        case OP_RSHIFT:
          if (v2.cmp(0) < 0 || v2.cmp(2048) > 0) {
            throw new Error("OP_RSHIFT parameter out of bounds");
          }
          num = v1.shiftRight(v2);
          break;

        case OP_BOOLAND:
          num = bignum((v1.cmp(0) != 0 && v2.cmp(0) != 0) ? 1 : 0);
          break;

        case OP_BOOLOR:
          num = bignum((v1.cmp(0) != 0 || v2.cmp(0) != 0) ? 1 : 0);
          break;

        case OP_NUMEQUAL:
        case OP_NUMEQUALVERIFY:
          num = bignum(v1.cmp(v2) == 0 ? 1 : 0);
          break;

        case OP_NUMNOTEQUAL:;
          num = bignum(v1.cmp(v2) != 0 ? 1 : 0);
          break;

        case OP_LESSTHAN:
          num = bignum(v1.lt(v2) ? 1 : 0);
          break;

        case OP_GREATERTHAN:
          num = bignum(v1.gt(v2) ? 1 : 0);
          break;

        case OP_LESSTHANOREQUAL:
          num = bignum(v1.gt(v2) ? 0 : 1);
          break;

        case OP_GREATERTHANOREQUAL:
          num = bignum(v1.lt(v2) ? 0 : 1);
          break;

        case OP_MIN: num = (v1.lt(v2) ? v1 : v2); break;
        case OP_MAX: num = (v1.gt(v2) ? v1 : v2); break;
        }
        this.stackPop();
        this.stackPop();
        this.stack.push(bigintToBuffer(num));

        if (opcode === OP_NUMEQUALVERIFY) {
          if (castBool(this.stackTop())) {
            this.stackPop();
          } else {
            throw new Error("OP_NUMEQUALVERIFY negative");
          }
        }
        break;

      case OP_WITHIN:
        // (x min max -- out)
        var v1 = castBigint(this.stackTop(3));
        var v2 = castBigint(this.stackTop(2));
        var v3 = castBigint(this.stackTop(1));
        this.stackPop();
        this.stackPop();
        this.stackPop();
        var value = v1.cmp(v2) >= 0 && v1.cmp(v3) < 0;
        this.stack.push(bigintToBuffer(value ? 1 : 0));
        break;

      case OP_RIPEMD160:
      case OP_SHA1:
      case OP_SHA256:
      case OP_HASH160:
      case OP_HASH256:
        // (in -- hash)
        var value = this.stackPop();
        var hash;
        if (opcode === OP_RIPEMD160) {
          hash = Util.ripe160(value);
        } else if (opcode === OP_SHA1) {
          hash = Util.sha1(value);
        } else if (opcode === OP_SHA256) {
          hash = Util.sha256(value);
        } else if (opcode === OP_HASH160) {
          hash = Util.sha256ripe160(value);
        } else if (opcode === OP_HASH256) {
          hash = Util.twoSha256(value);
        }
        this.stack.push(hash);
        break;

      case OP_CODESEPARATOR:
        // Hash starts after the code separator
        hashStart = pc;
        break;

      case OP_CHECKSIG:
      case OP_CHECKSIGVERIFY:
        // (sig pubkey -- bool)
        var sig = this.stackTop(2);
        var pubkey = this.stackTop(1);

        // Get the part of this script since the last OP_CODESEPARATOR
        var scriptChunks = script.chunks.slice(hashStart);

        // Convert to binary
        var scriptCode = Script.fromChunks(scriptChunks);

        // Remove signature if present (a signature can't sign itself)
        scriptCode.findAndDelete(sig);

        // Verify signature
        checkSig(sig, pubkey, scriptCode, tx, inIndex, hashType, function (e, result) {
          try {
            var success;

            if (e) {
              // We intentionally ignore errors during signature verification and
              // treat these cases as an invalid signature.
              success = false;
            } else {
              success = result;
            }

            // Update stack
            this.stackPop();
            this.stackPop();
            this.stack.push(new Buffer([success ? 1 : 0]));
            if (opcode === OP_CHECKSIGVERIFY) {
              if (success) {
                this.stackPop();
              } else {
                throw new Error("OP_CHECKSIGVERIFY negative");
              }
            }

            // Run next step
            executeStep.call(this, cb);
          } catch(e) {
            cb(e);
          }
        }.bind(this));

        // Note that for asynchronous opcodes we have to return here to prevent
        // the next opcode from being executed.
        return;

      case OP_CHECKMULTISIG:
      case OP_CHECKMULTISIGVERIFY:
        // ([sig ...] num_of_signatures [pubkey ...] num_of_pubkeys -- bool)
        var keysCount = castInt(this.stackPop());
        if (keysCount < 0 || keysCount > 20) {
          throw new Error("OP_CHECKMULTISIG keysCount out of bounds");
        }
        opCount += keysCount;
        if (opCount > 201) {
          throw new Error("Opcode limit exceeded (>200)");
        }
        var keys = [];
        for (var i = 0, l = keysCount; i < l; i++) {
          keys.push(this.stackPop());
        }
        var sigsCount = castInt(this.stackPop());
        if (sigsCount < 0 || sigsCount > keysCount) {
          throw new Error("OP_CHECKMULTISIG sigsCount out of bounds");
        }
        var sigs = [];
        for (var i = 0, l = sigsCount; i < l; i++) {
          sigs.push(this.stackPop());
        }

        // The original client has a bug where it pops an extra element off the
        // stack. It can't be fixed without causing a chain split and we need to
        // imitate this behavior as well.
        this.stackPop();

        // Get the part of this script since the last OP_CODESEPARATOR
        var scriptChunks = script.chunks.slice(hashStart);

        // Convert to binary
        var scriptCode = Script.fromChunks(scriptChunks);

        // Drop the signatures, since a signature can't sign itself
        sigs.forEach(function (sig) {
          scriptCode.findAndDelete(sig);
        });

        var success = true, isig = 0, ikey = 0;
        checkMultiSigStep.call(this);

        function checkMultiSigStep() {
          try {
            if (success && sigsCount > 0) {
              var sig = sigs[isig];
              var key = keys[ikey];

              checkSig(sig, key, scriptCode, tx, inIndex, hashType, function (e, result) {
                try {
                  if (!e && result) {
                    isig++;
                    sigsCount--;
                  } else {
                    ikey++;
                    keysCount--;

                    // If there are more signatures than keys left, then too many
                    // signatures have failed
                    if (sigsCount > keysCount) {
                      success = false;
                    }
                  }

                  checkMultiSigStep.call(this);
                } catch (e) {
                  cb(e);
                }
              }.bind(this));
            } else {
              this.stack.push(new Buffer([success ? 1 : 0]));
              if (opcode === OP_CHECKMULTISIGVERIFY) {
                if (success) {
                  this.stackPop();
                } else {
                  throw new Error("OP_CHECKMULTISIGVERIFY negative");
>>>>>>> 66d3a0e8
                }
              }
              break;

            case OP_1ADD:
            case OP_1SUB:
            case OP_2MUL:
            case OP_2DIV:
            case OP_NEGATE:
            case OP_ABS:
            case OP_NOT:
            case OP_0NOTEQUAL:
              // (in -- out)
              var num = castBigint(this.stackTop());
              switch (opcode) {
                case OP_1ADD:
                  num = num.add(bignum(1));
                  break;
                case OP_1SUB:
                  num = num.sub(bignum(1));
                  break;
                case OP_2MUL:
                  num = num.mul(bignum(2));
                  break;
                case OP_2DIV:
                  num = num.div(bignum(2));
                  break;
                case OP_NEGATE:
                  num = num.neg();
                  break;
                case OP_ABS:
                  num = num.abs();
                  break;
                case OP_NOT:
                  num = bignum(num.cmp(0) == 0 ? 1 : 0);
                  break;
                case OP_0NOTEQUAL:
                  num = bignum(num.cmp(0) == 0 ? 0 : 1);
                  break;
              }
              this.stack[this.stack.length - 1] = bigintToBuffer(num);
              break;

            case OP_ADD:
            case OP_SUB:
            case OP_MUL:
            case OP_DIV:
            case OP_MOD:
            case OP_LSHIFT:
            case OP_RSHIFT:
            case OP_BOOLAND:
            case OP_BOOLOR:
            case OP_NUMEQUAL:
            case OP_NUMEQUALVERIFY:
            case OP_NUMNOTEQUAL:
            case OP_LESSTHAN:
            case OP_GREATERTHAN:
            case OP_LESSTHANOREQUAL:
            case OP_GREATERTHANOREQUAL:
            case OP_MIN:
            case OP_MAX:
              // (x1 x2 -- out)
              var v1 = castBigint(this.stackTop(2));
              var v2 = castBigint(this.stackTop(1));
              var num;
              switch (opcode) {
                case OP_ADD:
                  num = v1.add(v2);
                  break;
                case OP_SUB:
                  num = v1.sub(v2);
                  break;
                case OP_MUL:
                  num = v1.mul(v2);
                  break;
                case OP_DIV:
                  num = v1.div(v2);
                  break;
                case OP_MOD:
                  num = v1.mod(v2);
                  break;

                case OP_LSHIFT:
                  if (v2.cmp(0) < 0 || v2.cmp(2048) > 0) {
                    throw new Error("OP_LSHIFT parameter out of bounds");
                  }
                  num = v1.shiftLeft(v2);
                  break;

<<<<<<< HEAD
                case OP_RSHIFT:
                  if (v2.cmp(0) < 0 || v2.cmp(2048) > 0) {
                    throw new Error("OP_RSHIFT parameter out of bounds");
                  }
                  num = v1.shiftRight(v2);
                  break;

                case OP_BOOLAND:
                  num = bignum((v1.cmp(0) != 0 && v2.cmp(0) != 0) ? 1 : 0);
                  break;

                case OP_BOOLOR:
                  num = bignum((v1.cmp(0) != 0 || v2.cmp(0) != 0) ? 1 : 0);
                  break;

                case OP_NUMEQUAL:
                case OP_NUMEQUALVERIFY:
                  num = bignum(v1.cmp(v2) == 0 ? 1 : 0);
                  break;

                case OP_NUMNOTEQUAL:
                  ;
                  num = bignum(v1.cmp(v2) != 0 ? 1 : 0);
                  break;

                case OP_LESSTHAN:
                  num = bignum(v1.lt(v2) ? 1 : 0);
                  break;

                case OP_GREATERTHAN:
                  num = bignum(v1.gt(v2) ? 1 : 0);
                  break;

                case OP_LESSTHANOREQUAL:
                  num = bignum(v1.gt(v2) ? 0 : 1);
                  break;

                case OP_GREATERTHANOREQUAL:
                  num = bignum(v1.lt(v2) ? 0 : 1);
                  break;

                case OP_MIN:
                  num = (v1.lt(v2) ? v1 : v2);
                  break;
                case OP_MAX:
                  num = (v1.gt(v2) ? v1 : v2);
                  break;
              }
              this.stackPop();
              this.stackPop();
              this.stack.push(bigintToBuffer(num));

              if (opcode === OP_NUMEQUALVERIFY) {
                if (castBool(this.stackTop())) {
                  this.stackPop();
                } else {
                  throw new Error("OP_NUMEQUALVERIFY negative");
                }
              }
              break;

            case OP_WITHIN:
              // (x min max -- out)
              var v1 = castBigint(this.stackTop(3));
              var v2 = castBigint(this.stackTop(2));
              var v3 = castBigint(this.stackTop(1));
              this.stackPop();
              this.stackPop();
              this.stackPop();
              var value = v1.cmp(v2) >= 0 && v1.cmp(v3) < 0;
              this.stack.push(bigintToBuffer(value ? 1 : 0));
              break;

            case OP_RIPEMD160:
            case OP_SHA1:
            case OP_SHA256:
            case OP_HASH160:
            case OP_HASH256:
              // (in -- hash)
              var value = this.stackPop();
              var hash;
              if (opcode === OP_RIPEMD160) {
                hash = Util.ripe160(value);
              } else if (opcode === OP_SHA1) {
                hash = Util.sha1(value);
              } else if (opcode === OP_SHA256) {
                hash = Util.sha256(value);
              } else if (opcode === OP_HASH160) {
                hash = Util.sha256ripe160(value);
              } else if (opcode === OP_HASH256) {
                hash = Util.twoSha256(value);
              }
              this.stack.push(hash);
              break;

            case OP_CODESEPARATOR:
              // Hash starts after the code separator
              hashStart = pc;
              break;

            case OP_CHECKSIG:
            case OP_CHECKSIGVERIFY:
              // (sig pubkey -- bool)
              var sig = this.stackTop(2);
              var pubkey = this.stackTop(1);

              // Get the part of this script since the last OP_CODESEPARATOR
              var scriptChunks = script.chunks.slice(hashStart);

              // Convert to binary
              var scriptCode = Script.fromChunks(scriptChunks);

              // Remove signature if present (a signature can't sign itself)
              scriptCode.findAndDelete(sig);

              // Verify signature
              checkSig(sig, pubkey, scriptCode, tx, inIndex, hashType, function(e, result) {
                try {
                  var success;

                  if (e) {
                    // We intentionally ignore errors during signature verification and
                    // treat these cases as an invalid signature.
                    success = false;
                  } else {
                    success = result;
                  }

                  // Update stack
                  this.stackPop();
                  this.stackPop();
                  this.stack.push(new Buffer([success ? 1 : 0]));
                  if (opcode === OP_CHECKSIGVERIFY) {
                    if (success) {
                      this.stackPop();
                    } else {
                      throw new Error("OP_CHECKSIGVERIFY negative");
                    }
                  }

                  // Run next step
                  executeStep.call(this, cb);
                } catch (e) {
                  cb(e);
                }
              }.bind(this));

              // Note that for asynchronous opcodes we have to return here to prevent
              // the next opcode from being executed.
              return;

            case OP_CHECKMULTISIG:
            case OP_CHECKMULTISIGVERIFY:
              // ([sig ...] num_of_signatures [pubkey ...] num_of_pubkeys -- bool)
              var keysCount = castInt(this.stackPop());
              if (keysCount < 0 || keysCount > 20) {
                throw new Error("OP_CHECKMULTISIG keysCount out of bounds");
              }
              opCount += keysCount;
              if (opCount > 201) {
                throw new Error("Opcode limit exceeded (>200)");
              }
              var keys = [];
              for (var i = 0, l = keysCount; i < l; i++) {
                keys.push(this.stackPop());
              }
              var sigsCount = castInt(this.stackPop());
              if (sigsCount < 0 || sigsCount > keysCount) {
                throw new Error("OP_CHECKMULTISIG sigsCount out of bounds");
              }
              var sigs = [];
              for (var i = 0, l = sigsCount; i < l; i++) {
                sigs.push(this.stackPop());
              }

              // The original client has a bug where it pops an extra element off the
              // stack. It can't be fixed without causing a chain split and we need to
              // imitate this behavior as well.
              this.stackPop();

              // Get the part of this script since the last OP_CODESEPARATOR
              var scriptChunks = script.chunks.slice(hashStart);

              // Convert to binary
              var scriptCode = Script.fromChunks(scriptChunks);

              // Drop the signatures, since a signature can't sign itself
              sigs.forEach(function(sig) {
                scriptCode.findAndDelete(sig);
              });

              var success = true,
                isig = 0,
                ikey = 0;
              checkMultiSigStep.call(this);

              function checkMultiSigStep() {
                try {
                  if (success && sigsCount > 0) {
                    var sig = sigs[isig];
                    var key = keys[ikey];

                    checkSig(sig, key, scriptCode, tx, inIndex, hashType, function(e, result) {
                      try {
                        if (!e && result) {
                          isig++;
                          sigsCount--;
                        } else {
                          ikey++;
                          keysCount--;

                          // If there are more signatures than keys left, then too many
                          // signatures have failed
                          if (sigsCount > keysCount) {
                            success = false;
                          }
                        }

                        checkMultiSigStep.call(this);
                      } catch (e) {
                        cb(e);
                      }
                    }.bind(this));
                  } else {
                    this.stack.push(new Buffer([success ? 1 : 0]));
                    if (opcode === OP_CHECKMULTISIGVERIFY) {
                      if (success) {
                        this.stackPop();
                      } else {
                        throw new Error("OP_CHECKMULTISIGVERIFY negative");
                      }
                    }

                    // Run next step
                    executeStep.call(this, cb);
                  }
                } catch (e) {
                  cb(e);
                }
              };

              // Note that for asynchronous opcodes we have to return here to prevent
              // the next opcode from being executed.
              return;

            default:
              console.log('opcode '+opcode);
              throw new Error("Unknown opcode encountered");
          }

        // Size limits
        if ((this.stack.length + altStack.length) > 1000) {
          throw new Error("Maximum stack size exceeded");
        }

        // Run next step
        if (pc % 100) {
          // V8 allows for much deeper stacks than Bitcoin's scripting language,
          // but just to be safe, we'll reset the stack every 100 steps
          process.nextTick(executeStep.bind(this, cb));
        } else {
          executeStep.call(this, cb);
        }
      } catch (e) {
        log.debug("Script aborted: " +
          (e.message ? e : e));
        cb(e);
=======
              // Run next step
              executeStep.call(this, cb);
            }
          } catch(e) {
            cb(e);
          }
        };

        // Note that for asynchronous opcodes we have to return here to prevent
        // the next opcode from being executed.
        return;

      default:
        throw new Error("Unknown opcode encountered");
>>>>>>> 66d3a0e8
      }

<<<<<<< HEAD
  ScriptInterpreter.prototype.evalTwo =
    function evalTwo(scriptSig, scriptPubkey, tx, n, hashType, callback) {
      var self = this;

      self.eval(scriptSig, tx, n, hashType, function(e) {
        if (e) {
          callback(e)
          return;
        }

        self.eval(scriptPubkey, tx, n, hashType, callback);
      });
  };

  /**
   * Get the top element of the stack.
   *
   * Using the offset parameter this function can also access lower elements
   * from the stack.
   */
  ScriptInterpreter.prototype.stackTop = function stackTop(offset) {
    offset = +offset || 1;
    if (offset < 1) offset = 1;

    if (offset > this.stack.length) {
      throw new Error('ScriptInterpreter.stackTop(): Stack underrun');
    }

    return this.stack[this.stack.length - offset];
  };

  ScriptInterpreter.prototype.stackBack = function stackBack() {
    return this.stack[-1];
  };

  /**
   * Pop the top element off the stack and return it.
   */
  ScriptInterpreter.prototype.stackPop = function stackPop() {
    if (this.stack.length < 1) {
      throw new Error('ScriptInterpreter.stackTop(): Stack underrun');
    }

    return this.stack.pop();
  };

  ScriptInterpreter.prototype.stackSwap = function stackSwap(a, b) {
    if (this.stack.length < a || this.stack.length < b) {
      throw new Error('ScriptInterpreter.stackTop(): Stack underrun');
    }

    var s = this.stack,
      l = s.length;

    var tmp = s[l - a];
    s[l - a] = s[l - b];
    s[l - b] = tmp;
  };

  /**
   * Returns a version of the stack with only primitive types.
   *
   * The return value is an array. Any single byte buffer is converted to an
   * integer. Any longer Buffer is converted to a hex string.
   */
  ScriptInterpreter.prototype.getPrimitiveStack = function getPrimitiveStack() {
    return this.stack.map(function(entry) {
      if (entry.length > 2) {
        return buffertools.toHex(entry.slice(0));
      }
      var num = castBigint(entry);
      if (num.cmp(-128) >= 0 && num.cmp(127) <= 0) {
        return num.toNumber();
      } else {
        return buffertools.toHex(entry.slice(0));
      }
    });
  };

  var castBool = ScriptInterpreter.castBool = function castBool(v) {
    for (var i = 0, l = v.length; i < l; i++) {
      if (v[i] != 0) {
        // Negative zero is still zero
        if (i == (l - 1) && v[i] == 0x80) {
          return false;
        }
        return true;
=======
      // Size limits
      if ((this.stack.length + altStack.length) > 1000) {
        throw new Error("Maximum stack size exceeded");
      }

      // Run next step
      if (pc % 100) {
        // V8 allows for much deeper stacks than Bitcoin's scripting language,
        // but just to be safe, we'll reset the stack every 100 steps
        process.nextTick(executeStep.bind(this, cb));
      } else {
        executeStep.call(this, cb);
>>>>>>> 66d3a0e8
      }
    } catch (e) {
      log.debug("Script aborted: "+
                    (e.message ? e : e));
      cb(e);
    }
  }
};

ScriptInterpreter.prototype.evalTwo =
function evalTwo(scriptSig, scriptPubkey, tx, n, hashType, callback)
{
  var self = this;

  self.eval(scriptSig, tx, n, hashType, function (e) {
    if (e) {
      callback(e)
      return;
    }

<<<<<<< HEAD
    var b, c;
=======
    self.eval(scriptPubkey, tx, n, hashType, callback);
  });
};
>>>>>>> 66d3a0e8

/**
  * Get the top element of the stack.
  *
  * Using the offset parameter this function can also access lower elements
  * from the stack.
  */
ScriptInterpreter.prototype.stackTop = function stackTop(offset) {
  offset = +offset || 1;
  if (offset < 1) offset = 1;

  if (offset > this.stack.length) {
    throw new Error('ScriptInterpreter.stackTop(): Stack underrun');
  }

  return this.stack[this.stack.length-offset];
};

<<<<<<< HEAD
    return castBool(this.stack[this.stack.length - 1]);
  };

  ScriptInterpreter.verify =
    function verify(scriptSig, scriptPubKey, txTo, n, hashType, callback) {
      if ("function" !== typeof callback) {
        throw new Error("ScriptInterpreter.verify() requires a callback");
      }

      // Create execution environment
      var si = new ScriptInterpreter();

      // Evaluate scripts
      si.evalTwo(scriptSig, scriptPubKey, txTo, n, hashType, function(err) {
        if (err) {
          callback(err);
          return;
        }

        // Cast result to bool
        try {
          var result = si.getResult();
        } catch (err) {
          callback(err);
          return;
        }

        callback(null, result);
      });

      return si;
  };

  function verifyStep4(scriptSig, scriptPubKey, txTo, nIn,
    hashType, opts, callback, si, siCopy) {
    if (siCopy.stack.length == 0) {
      callback(null, false);
      return;
    }

    callback(null, castBool(siCopy.stackBack()));
  }

  function verifyStep3(scriptSig, scriptPubKey, txTo, nIn,
    hashType, opts, callback, si, siCopy) {
    if (si.stack.length == 0) {
      callback(null, false);
      return;
    }
    if (castBool(si.stackBack()) == false) {
      callback(null, false);
      return;
    }

    // if not P2SH, we're done
    if (!opts.verifyP2SH || !scriptPubKey.isP2SH()) {
      callback(null, true);
      return;
    }

    if (!scriptSig.isPushOnly()) {
      callback(null, false);
      return;
    }

    assert.notEqual(siCopy.length, 0);

    var subscript = new Script(siCopy.stackPop());

    ok = true;
    siCopy.eval(subscript, txTo, nIn, hashType, function(err) {
      if (err)
        callback(err);
      else
        verifyStep4(scriptSig, scriptPubKey, txTo, nIn,
          hashType, opts, callback, si, siCopy);
    });
=======
ScriptInterpreter.prototype.stackBack = function stackBack() 
{
  return this.stack[-1];
};

/**
  * Pop the top element off the stack and return it.
  */
ScriptInterpreter.prototype.stackPop = function stackPop() {
  if (this.stack.length < 1) {
    throw new Error('ScriptInterpreter.stackTop(): Stack underrun');
  }

  return this.stack.pop();
};

ScriptInterpreter.prototype.stackSwap = function stackSwap(a, b) {
  if (this.stack.length < a || this.stack.length < b) {
    throw new Error('ScriptInterpreter.stackTop(): Stack underrun');
  }

  var s = this.stack,
      l = s.length;

  var tmp = s[l - a];
  s[l - a] = s[l - b];
  s[l - b] = tmp;
};

/**
  * Returns a version of the stack with only primitive types.
  *
  * The return value is an array. Any single byte buffer is converted to an
  * integer. Any longer Buffer is converted to a hex string.
  */
ScriptInterpreter.prototype.getPrimitiveStack = function getPrimitiveStack() {
  return this.stack.map(function (entry) {
    if (entry.length > 2) {
      return buffertools.toHex(entry.slice(0));
    }
    var num = castBigint(entry);
    if (num.cmp(-128) >= 0 && num.cmp(127) <= 0) {
      return num.toNumber();
    } else {
      return buffertools.toHex(entry.slice(0));
    }
  });
};

var castBool = ScriptInterpreter.castBool = function castBool(v) {
  for (var i = 0, l = v.length; i < l; i++) {
    if (v[i] != 0) {
      // Negative zero is still zero
      if (i == (l-1) && v[i] == 0x80) {
        return false;
      }
      return true;
    }
  }
  return false;
};
var castInt = ScriptInterpreter.castInt = function castInt(v) {
  return castBigint(v).toNumber();
};
var castBigint = ScriptInterpreter.castBigint = function castBigint(v) {
  if (!v.length) {
    return bignum(0);
  }

  // Arithmetic operands must be in range [-2^31...2^31]
  if (v.length > 4) {
    throw new Error("Bigint cast overflow (> 4 bytes)");
  }

  var w = new Buffer(v.length);
  v.copy(w);
  w = buffertools.reverse(w);
  if (w[0] & 0x80) {
    w[0] &= 0x7f;
    return bignum.fromBuffer(w).neg();
  } else {
    // Positive number
    return bignum.fromBuffer(w);
  }
};
var bigintToBuffer = ScriptInterpreter.bigintToBuffer = function bigintToBuffer(v) {
  if ("number" === typeof v) {
    v = bignum(v);
  }

  var b,c;

  var cmp = v.cmp(0);
  if (cmp > 0) {
    b = v.toBuffer();
    if (b[0] & 0x80) {
      c = new Buffer(b.length + 1);
      b.copy(c, 1);
      c[0] = 0;
      return buffertools.reverse(c);
    } else {
      return buffertools.reverse(b);
    }
  } else if (cmp == 0) {
    return new Buffer([]);
  } else {
    b = v.neg().toBuffer();
    if (b[0] & 0x80) {
      c = new Buffer(b.length + 1);
      b.copy(c, 1);
      c[0] = 0x80;
      return buffertools.reverse(c);
    } else {
      b[0] |= 0x80;
      return buffertools.reverse(b);
    }
>>>>>>> 66d3a0e8
  }
};

<<<<<<< HEAD
  function verifyStep2(scriptSig, scriptPubKey, txTo, nIn,
    hashType, opts, callback, si, siCopy) {
    if (opts.verifyP2SH) {
      si.stack.forEach(function(item) {
        siCopy.stack.push(item);
      });
    }

    si.eval(scriptPubKey, txTo, nIn, hashType, function(err) {
      if (err)
        callback(err);
      else
        verifyStep3(scriptSig, scriptPubKey, txTo, nIn,
          hashType, opts, callback, si, siCopy);
    });
  }

  ScriptInterpreter.verifyFull =
    function verifyFull(scriptSig, scriptPubKey, txTo, nIn, hashType,
      opts, callback) {
      var si = new ScriptInterpreter();
      var siCopy = new ScriptInterpreter();

      si.eval(scriptSig, txTo, nIn, hashType, function(err) {
        if (err)
          callback(err);
        else
          verifyStep2(scriptSig, scriptPubKey, txTo, nIn,
            hashType, opts, callback, si, siCopy);
      });
  };

  var checkSig = ScriptInterpreter.checkSig =
    function(sig, pubkey, scriptCode, tx, n, hashType, callback) {
      if (!sig.length) {
        callback(null, false);
        return;
      }

      if (hashType == 0) {
        hashType = sig[sig.length - 1];
      } else if (hashType != sig[sig.length - 1]) {
        callback(null, false);
        return;
      }
      sig = sig.slice(0, sig.length - 1);

      try {
        // Signature verification requires a special hash procedure
        var hash = tx.hashForSignature(scriptCode, n, hashType);

        // Verify signature
        var key = new Util.BitcoinKey();
        key.public = pubkey;
        key.verifySignature(hash, sig, callback);
      } catch (err) {
        callback(null, false);
      }
  };
=======
ScriptInterpreter.prototype.getResult = function getResult() {
  if (this.stack.length === 0) {
    throw new Error("Empty stack after script evaluation");
  }

  return castBool(this.stack[this.stack.length-1]);
};

ScriptInterpreter.verify =
function verify(scriptSig, scriptPubKey, txTo, n, hashType, callback)
{
  if ("function" !== typeof callback) {
    throw new Error("ScriptInterpreter.verify() requires a callback");
  }

  // Create execution environment
  var si = new ScriptInterpreter();

  // Evaluate scripts
  si.evalTwo(scriptSig, scriptPubKey, txTo, n, hashType, function (err) {
    if (err) {
      callback(err);
      return;
    }

    // Cast result to bool
    try {
      var result = si.getResult();
    } catch (err) {
      callback(err);
      return;
    }

    callback(null, result);
  });

  return si;
};

function verifyStep4(scriptSig, scriptPubKey, txTo, nIn,
          hashType, opts, callback, si, siCopy)
{
if (siCopy.stack.length == 0) {
  callback(null, false);
  return;
}

callback(null, castBool(siCopy.stackBack()));
}

function verifyStep3(scriptSig, scriptPubKey, txTo, nIn,
          hashType, opts, callback, si, siCopy)
{
if (si.stack.length == 0) {
  callback(null, false);
  return;
}
  if (castBool(si.stackBack()) == false) {
  callback(null, false);
  return;
}

// if not P2SH, we're done
if (!opts.verifyP2SH || !scriptPubKey.isP2SH()) {
  callback(null, true);
  return;
}

if (!scriptSig.isPushOnly()) {
  callback(null, false);
  return;
}

assert.notEqual(siCopy.length, 0);

var subscript = new Script(siCopy.stackPop());

ok = true;
siCopy.eval(subscript, txTo, nIn, hashType, function (err) {
  if (err)
    callback(err);
  else
    verifyStep4(scriptSig, scriptPubKey, txTo, nIn,
          hashType, opts, callback, si, siCopy);
});
}

function verifyStep2(scriptSig, scriptPubKey, txTo, nIn,
          hashType, opts, callback, si, siCopy)
{
if (opts.verifyP2SH) {
  si.stack.forEach(function(item) {
    siCopy.stack.push(item);
  });
}

si.eval(scriptPubKey, txTo, nIn, hashType, function (err) {
  if (err)
    callback(err);
  else
    verifyStep3(scriptSig, scriptPubKey, txTo, nIn,
          hashType, opts, callback, si, siCopy);
});
}

ScriptInterpreter.verifyFull =
function verifyFull(scriptSig, scriptPubKey, txTo, nIn, hashType,
          opts, callback)
{
  var si = new ScriptInterpreter();
  var siCopy = new ScriptInterpreter();

si.eval(scriptSig, txTo, nIn, hashType, function (err) {
  if (err)
    callback(err);
  else
    verifyStep2(scriptSig, scriptPubKey, txTo, nIn,
          hashType, opts, callback, si, siCopy);
});
};

var checkSig = ScriptInterpreter.checkSig =
function (sig, pubkey, scriptCode, tx, n, hashType, callback) {
  if (!sig.length) {
    callback(null, false);
    return;
  }

  if (hashType == 0) {
    hashType = sig[sig.length -1];
  } else if (hashType != sig[sig.length -1]) {
    callback(null, false);
    return;
  }
  sig = sig.slice(0, sig.length-1);
>>>>>>> 66d3a0e8

  try {
    // Signature verification requires a special hash procedure
    var hash = tx.hashForSignature(scriptCode, n, hashType);

    // Verify signature
    var key = new Util.BitcoinKey();
    key.public = pubkey;
    key.verifySignature(hash, sig, callback);
  } catch (err) {
    callback(null, false);
  }
};

module.exports = require('soop')(ScriptInterpreter);<|MERGE_RESOLUTION|>--- conflicted
+++ resolved
@@ -1,27 +1,23 @@
 var imports     = require('soop').imports();
-
-var assert      = require('assert');
 var config      = imports.config || require('./config');
 var log         = imports.log || require('./util/log');
 var Opcode      = imports.Opcode || require('./Opcode');
 var buffertools = imports.buffertools || require('buffertools');
+var bignum      = imports.bignum || require('bignum');
+var Util        = imports.Util || require('./util/util');
+var Script      = require('./Script');
 
 // Make opcodes available as pseudo-constants
 for (var i in Opcode.map) {
   eval(i + " = " + Opcode.map[i] + ";");
 }
 
-var bignum = imports.bignum || require('bignum');
-var Util   = imports.Util || require('./util/util');
-var Script = require('./Script');
-
 function ScriptInterpreter() {
   this.stack = [];
   this.disableUnsafeOpcodes = true;
 };
 
-ScriptInterpreter.prototype.eval = function eval(script, tx, inIndex, hashType, callback)
-{
+ScriptInterpreter.prototype.eval = function eval(script, tx, inIndex, hashType, callback) {
   if ("function" !== typeof callback) {
     throw new Error("ScriptInterpreter.eval() requires a callback");
   }
@@ -33,17 +29,10 @@
   var hashStart = 0;
   var opCount = 0;
 
-<<<<<<< HEAD
-  ScriptInterpreter.prototype.eval = function eval(script, tx, inIndex, hashType, callback) {
-    if ("function" !== typeof callback) {
-      throw new Error("ScriptInterpreter.eval() requires a callback");
-    }
-=======
   if (script.buffer.length > 10000) {
     callback(new Error("Oversized script (> 10k bytes)"));
     return this;
   }
->>>>>>> 66d3a0e8
 
   // Start execution by running the first step
   executeStep.call(this, callback);
@@ -80,1423 +69,680 @@
       }
 
       if (this.disableUnsafeOpcodes &&
-          "number" === typeof opcode &&
-          (opcode === OP_CAT ||
-            opcode === OP_SUBSTR ||
-            opcode === OP_LEFT ||
-            opcode === OP_RIGHT ||
-            opcode === OP_INVERT ||
-            opcode === OP_AND ||
-            opcode === OP_OR ||
-            opcode === OP_XOR ||
-            opcode === OP_2MUL ||
-            opcode === OP_2DIV ||
-            opcode === OP_MUL ||
-            opcode === OP_DIV ||
-            opcode === OP_MOD ||
-            opcode === OP_LSHIFT ||
-            opcode === OP_RSHIFT)) {
+        "number" === typeof opcode &&
+        (opcode === OP_CAT ||
+          opcode === OP_SUBSTR ||
+          opcode === OP_LEFT ||
+          opcode === OP_RIGHT ||
+          opcode === OP_INVERT ||
+          opcode === OP_AND ||
+          opcode === OP_OR ||
+          opcode === OP_XOR ||
+          opcode === OP_2MUL ||
+          opcode === OP_2DIV ||
+          opcode === OP_MUL ||
+          opcode === OP_DIV ||
+          opcode === OP_MOD ||
+          opcode === OP_LSHIFT ||
+          opcode === OP_RSHIFT)) {
         throw new Error("Encountered a disabled opcode");
       }
 
       if (exec && Buffer.isBuffer(opcode))
         this.stack.push(opcode);
       else if (exec || (OP_IF <= opcode && opcode <= OP_ENDIF))
-      switch (opcode) {
-      case OP_0:
-        this.stack.push(new Buffer([]));
-        break;
-
-      case OP_1NEGATE:
-      case OP_1:
-      case OP_2:
-      case OP_3:
-      case OP_4:
-      case OP_5:
-      case OP_6:
-      case OP_7:
-      case OP_8:
-      case OP_9:
-      case OP_10:
-      case OP_11:
-      case OP_12:
-      case OP_13:
-      case OP_14:
-      case OP_15:
-      case OP_16:
-        this.stack.push(bigintToBuffer(opcode - OP_1 + 1));
-        break;
-
-      case OP_NOP:
-      case OP_NOP1: case OP_NOP2: case OP_NOP3: case OP_NOP4: case OP_NOP5:
-      case OP_NOP6: case OP_NOP7: case OP_NOP8: case OP_NOP9: case OP_NOP10:
-        break;
-
-      case OP_IF:
-      case OP_NOTIF:
-        // <expression> if [statements] [else [statements]] endif
-        var value = false;
-        if (exec) {
-          value = castBool(this.stackPop());
-          if (opcode === OP_NOTIF) {
-            value = !value;
-          }
-        }
-        execStack.push(value);
-        break;
-
-      case OP_ELSE:
-        if (execStack.length < 1) {
-          throw new Error("Unmatched OP_ELSE");
-        }
-        execStack[execStack.length-1] = !execStack[execStack.length-1];
-        break;
-
-<<<<<<< HEAD
-        if (this.disableUnsafeOpcodes &&
-          "number" === typeof opcode &&
-          (opcode === OP_CAT ||
-            opcode === OP_SUBSTR ||
-            opcode === OP_LEFT ||
-            opcode === OP_RIGHT ||
-            opcode === OP_INVERT ||
-            opcode === OP_AND ||
-            opcode === OP_OR ||
-            opcode === OP_XOR ||
-            opcode === OP_2MUL ||
-            opcode === OP_2DIV ||
-            opcode === OP_MUL ||
-            opcode === OP_DIV ||
-            opcode === OP_MOD ||
-            opcode === OP_LSHIFT ||
-            opcode === OP_RSHIFT)) {
-          throw new Error("Encountered a disabled opcode");
-=======
-      case OP_ENDIF:
-        if (execStack.length < 1) {
-          throw new Error("Unmatched OP_ENDIF");
->>>>>>> 66d3a0e8
-        }
-        execStack.pop();
-        break;
-
-<<<<<<< HEAD
-        if (exec && Buffer.isBuffer(opcode))
-          this.stack.push(opcode);
-        else if (exec || (OP_IF <= opcode && opcode <= OP_ENDIF))
-          switch (opcode) {
-            case OP_0:
-              this.stack.push(new Buffer([]));
-              break;
-
-            case OP_1NEGATE:
-            case OP_1:
-            case OP_2:
-            case OP_3:
-            case OP_4:
-            case OP_5:
-            case OP_6:
-            case OP_7:
-            case OP_8:
-            case OP_9:
-            case OP_10:
-            case OP_11:
-            case OP_12:
-            case OP_13:
-            case OP_14:
-            case OP_15:
-            case OP_16:
-              this.stack.push(bigintToBuffer(opcode - OP_1 + 1));
-              break;
-
-            case OP_NOP:
-            case OP_NOP1:
-            case OP_NOP2:
-            case OP_NOP3:
-            case OP_NOP4:
-            case OP_NOP5:
-            case OP_NOP6:
-            case OP_NOP7:
-            case OP_NOP8:
-            case OP_NOP9:
-            case OP_NOP10:
-              break;
-
-            case OP_IF:
-            case OP_NOTIF:
-              // <expression> if [statements] [else [statements]] endif
-              var value = false;
-              if (exec) {
-                value = castBool(this.stackPop());
-                if (opcode === OP_NOTIF) {
-                  value = !value;
-                }
+        switch (opcode) {
+          case OP_0:
+            this.stack.push(new Buffer([]));
+            break;
+
+          case OP_1NEGATE:
+          case OP_1:
+          case OP_2:
+          case OP_3:
+          case OP_4:
+          case OP_5:
+          case OP_6:
+          case OP_7:
+          case OP_8:
+          case OP_9:
+          case OP_10:
+          case OP_11:
+          case OP_12:
+          case OP_13:
+          case OP_14:
+          case OP_15:
+          case OP_16:
+            this.stack.push(bigintToBuffer(opcode - OP_1 + 1));
+            break;
+
+          case OP_NOP:
+          case OP_NOP1:
+          case OP_NOP2:
+          case OP_NOP3:
+          case OP_NOP4:
+          case OP_NOP5:
+          case OP_NOP6:
+          case OP_NOP7:
+          case OP_NOP8:
+          case OP_NOP9:
+          case OP_NOP10:
+            break;
+
+          case OP_IF:
+          case OP_NOTIF:
+            // <expression> if [statements] [else [statements]] endif
+            var value = false;
+            if (exec) {
+              value = castBool(this.stackPop());
+              if (opcode === OP_NOTIF) {
+                value = !value;
               }
-              execStack.push(value);
-              break;
-
-            case OP_ELSE:
-              if (execStack.length < 1) {
-                throw new Error("Unmatched OP_ELSE");
+            }
+            execStack.push(value);
+            break;
+
+          case OP_ELSE:
+            if (execStack.length < 1) {
+              throw new Error("Unmatched OP_ELSE");
+            }
+            execStack[execStack.length - 1] = !execStack[execStack.length - 1];
+            break;
+
+          case OP_ENDIF:
+            if (execStack.length < 1) {
+              throw new Error("Unmatched OP_ENDIF");
+            }
+            execStack.pop();
+            break;
+
+          case OP_VERIFY:
+            var value = castBool(this.stackTop());
+            if (value) {
+              this.stackPop();
+            } else {
+              throw new Error("OP_VERIFY negative");
+            }
+            break;
+
+          case OP_RETURN:
+            throw new Error("OP_RETURN");
+
+          case OP_TOALTSTACK:
+            altStack.push(this.stackPop());
+            break;
+
+          case OP_FROMALTSTACK:
+            if (altStack.length < 1) {
+              throw new Error("OP_FROMALTSTACK with alt stack empty");
+            }
+            this.stack.push(altStack.pop());
+            break;
+
+          case OP_2DROP:
+            // (x1 x2 -- )
+            this.stackPop();
+            this.stackPop();
+            break;
+
+          case OP_2DUP:
+            // (x1 x2 -- x1 x2 x1 x2)
+            var v1 = this.stackTop(2);
+            var v2 = this.stackTop(1);
+            this.stack.push(v1);
+            this.stack.push(v2);
+            break;
+
+          case OP_3DUP:
+            // (x1 x2 -- x1 x2 x1 x2)
+            var v1 = this.stackTop(3);
+            var v2 = this.stackTop(2);
+            var v3 = this.stackTop(1);
+            this.stack.push(v1);
+            this.stack.push(v2);
+            this.stack.push(v3);
+            break;
+
+          case OP_2OVER:
+            // (x1 x2 x3 x4 -- x1 x2 x3 x4 x1 x2)
+            var v1 = this.stackTop(4);
+            var v2 = this.stackTop(3);
+            this.stack.push(v1);
+            this.stack.push(v2);
+            break;
+
+          case OP_2ROT:
+            // (x1 x2 x3 x4 x5 x6 -- x3 x4 x5 x6 x1 x2)
+            var v1 = this.stackTop(6);
+            var v2 = this.stackTop(5);
+            this.stack.splice(this.stack.length - 6, 2);
+            this.stack.push(v1);
+            this.stack.push(v2);
+            break;
+
+          case OP_2SWAP:
+            // (x1 x2 x3 x4 -- x3 x4 x1 x2)
+            this.stackSwap(4, 2);
+            this.stackSwap(3, 1);
+            break;
+
+          case OP_IFDUP:
+            // (x - 0 | x x)
+            var value = this.stackTop();
+            if (castBool(value)) {
+              this.stack.push(value);
+            }
+            break;
+
+          case OP_DEPTH:
+            // -- stacksize
+            var value = bignum(this.stack.length);
+            this.stack.push(bigintToBuffer(value));
+            break;
+
+          case OP_DROP:
+            // (x -- )
+            this.stackPop();
+            break;
+
+          case OP_DUP:
+            // (x -- x x)
+            this.stack.push(this.stackTop());
+            break;
+
+          case OP_NIP:
+            // (x1 x2 -- x2)
+            if (this.stack.length < 2) {
+              throw new Error("OP_NIP insufficient stack size");
+            }
+            this.stack.splice(this.stack.length - 2, 1);
+            break;
+
+          case OP_OVER:
+            // (x1 x2 -- x1 x2 x1)
+            this.stack.push(this.stackTop(2));
+            break;
+
+          case OP_PICK:
+          case OP_ROLL:
+            // (xn ... x2 x1 x0 n - xn ... x2 x1 x0 xn)
+            // (xn ... x2 x1 x0 n - ... x2 x1 x0 xn)
+            var n = castInt(this.stackPop());
+            if (n < 0 || n >= this.stack.length) {
+              throw new Error("OP_PICK/OP_ROLL insufficient stack size");
+            }
+            var value = this.stackTop(n + 1);
+            if (opcode === OP_ROLL) {
+              this.stack.splice(this.stack.length - n - 1, 1);
+            }
+            this.stack.push(value);
+            break;
+
+          case OP_ROT:
+            // (x1 x2 x3 -- x2 x3 x1)
+            //  x2 x1 x3  after first swap
+            //  x2 x3 x1  after second swap
+            this.stackSwap(3, 2);
+            this.stackSwap(2, 1);
+            break;
+
+          case OP_SWAP:
+            // (x1 x2 -- x2 x1)
+            this.stackSwap(2, 1);
+            break;
+
+          case OP_TUCK:
+            // (x1 x2 -- x2 x1 x2)
+            if (this.stack.length < 2) {
+              throw new Error("OP_TUCK insufficient stack size");
+            }
+            this.stack.splice(this.stack.length - 2, 0, this.stackTop());
+            break;
+
+          case OP_CAT:
+            // (x1 x2 -- out)
+            var v1 = this.stackTop(2);
+            var v2 = this.stackTop(1);
+            this.stackPop();
+            this.stackPop();
+            this.stack.push(Buffer.concat([v1, v2]));
+            break;
+
+          case OP_SUBSTR:
+            // (in begin size -- out)
+            var buf = this.stackTop(3);
+            var start = castInt(this.stackTop(2));
+            var len = castInt(this.stackTop(1));
+            if (start < 0 || len < 0) {
+              throw new Error("OP_SUBSTR start < 0 or len < 0");
+            }
+            if ((start + len) >= buf.length) {
+              throw new Error("OP_SUBSTR range out of bounds");
+            }
+            this.stackPop();
+            this.stackPop();
+            this.stack[this.stack.length - 1] = buf.slice(start, start + len);
+            break;
+
+          case OP_LEFT:
+          case OP_RIGHT:
+            // (in size -- out)
+            var buf = this.stackTop(2);
+            var size = castInt(this.stackTop(1));
+            if (size < 0) {
+              throw new Error("OP_LEFT/OP_RIGHT size < 0");
+            }
+            if (size > buf.length) {
+              size = buf.length;
+            }
+            this.stackPop();
+            if (opcode === OP_LEFT) {
+              this.stack[this.stack.length - 1] = buf.slice(0, size);
+            } else {
+              this.stack[this.stack.length - 1] = buf.slice(buf.length - size);
+            }
+            break;
+
+          case OP_SIZE:
+            // (in -- in size)
+            var value = bignum(this.stackTop().length);
+            this.stack.push(bigintToBuffer(value));
+            break;
+
+          case OP_INVERT:
+            // (in - out)
+            var buf = this.stackTop();
+            for (var i = 0, l = buf.length; i < l; i++) {
+              buf[i] = ~buf[i];
+            }
+            break;
+
+          case OP_AND:
+          case OP_OR:
+          case OP_XOR:
+            // (x1 x2 - out)
+            var v1 = this.stackTop(2);
+            var v2 = this.stackTop(1);
+            this.stackPop();
+            this.stackPop();
+            var out = new Buffer(Math.max(v1.length, v2.length));
+            if (opcode === OP_AND) {
+              for (var i = 0, l = out.length; i < l; i++) {
+                out[i] = v1[i] & v2[i];
               }
-              execStack[execStack.length - 1] = !execStack[execStack.length - 1];
-              break;
-
-            case OP_ENDIF:
-              if (execStack.length < 1) {
-                throw new Error("Unmatched OP_ENDIF");
+            } else if (opcode === OP_OR) {
+              for (var i = 0, l = out.length; i < l; i++) {
+                out[i] = v1[i] | v2[i];
               }
-              execStack.pop();
-              break;
-
-            case OP_VERIFY:
-              var value = castBool(this.stackTop());
+            } else if (opcode === OP_XOR) {
+              for (var i = 0, l = out.length; i < l; i++) {
+                out[i] = v1[i] ^ v2[i];
+              }
+            }
+            this.stack.push(out);
+            break;
+
+          case OP_EQUAL:
+          case OP_EQUALVERIFY:
+            //case OP_NOTEQUAL: // use OP_NUMNOTEQUAL
+            // (x1 x2 - bool)
+            var v1 = this.stackTop(2);
+            var v2 = this.stackTop(1);
+            var value = buffertools.compare(v1, v2) === 0;
+
+            // OP_NOTEQUAL is disabled because it would be too easy to say
+            // something like n != 1 and have some wiseguy pass in 1 with extra
+            // zero bytes after it (numerically, 0x01 == 0x0001 == 0x000001)
+            //if (opcode == OP_NOTEQUAL)
+            //    fEqual = !fEqual;
+
+            this.stackPop();
+            this.stackPop();
+            this.stack.push(new Buffer([value ? 1 : 0]));
+            if (opcode === OP_EQUALVERIFY) {
               if (value) {
                 this.stackPop();
               } else {
-                throw new Error("OP_VERIFY negative");
+                throw new Error("OP_EQUALVERIFY negative");
               }
-              break;
-
-            case OP_RETURN:
-              throw new Error("OP_RETURN");
-
-            case OP_TOALTSTACK:
-              altStack.push(this.stackPop());
-              break;
-
-            case OP_FROMALTSTACK:
-              if (altStack.length < 1) {
-                throw new Error("OP_FROMALTSTACK with alt stack empty");
-              }
-              this.stack.push(altStack.pop());
-              break;
-
-            case OP_2DROP:
-              // (x1 x2 -- )
-              this.stackPop();
-              this.stackPop();
-              break;
-
-            case OP_2DUP:
-              // (x1 x2 -- x1 x2 x1 x2)
-              var v1 = this.stackTop(2);
-              var v2 = this.stackTop(1);
-              this.stack.push(v1);
-              this.stack.push(v2);
-              break;
-
-            case OP_3DUP:
-              // (x1 x2 -- x1 x2 x1 x2)
-              var v1 = this.stackTop(3);
-              var v2 = this.stackTop(2);
-              var v3 = this.stackTop(1);
-              this.stack.push(v1);
-              this.stack.push(v2);
-              this.stack.push(v3);
-              break;
-
-            case OP_2OVER:
-              // (x1 x2 x3 x4 -- x1 x2 x3 x4 x1 x2)
-              var v1 = this.stackTop(4);
-              var v2 = this.stackTop(3);
-              this.stack.push(v1);
-              this.stack.push(v2);
-              break;
-
-            case OP_2ROT:
-              // (x1 x2 x3 x4 x5 x6 -- x3 x4 x5 x6 x1 x2)
-              var v1 = this.stackTop(6);
-              var v2 = this.stackTop(5);
-              this.stack.splice(this.stack.length - 6, 2);
-              this.stack.push(v1);
-              this.stack.push(v2);
-              break;
-
-            case OP_2SWAP:
-              // (x1 x2 x3 x4 -- x3 x4 x1 x2)
-              this.stackSwap(4, 2);
-              this.stackSwap(3, 1);
-              break;
-
-            case OP_IFDUP:
-              // (x - 0 | x x)
-              var value = this.stackTop();
-              if (castBool(value)) {
-                this.stack.push(value);
-              }
-              break;
-
-            case OP_DEPTH:
-              // -- stacksize
-              var value = bignum(this.stack.length);
-              this.stack.push(bigintToBuffer(value));
-              break;
-
-            case OP_DROP:
-              // (x -- )
-              this.stackPop();
-              break;
-
-            case OP_DUP:
-              // (x -- x x)
-              this.stack.push(this.stackTop());
-              break;
-
-            case OP_NIP:
-              // (x1 x2 -- x2)
-              if (this.stack.length < 2) {
-                throw new Error("OP_NIP insufficient stack size");
-              }
-              this.stack.splice(this.stack.length - 2, 1);
-              break;
-
-            case OP_OVER:
-              // (x1 x2 -- x1 x2 x1)
-              this.stack.push(this.stackTop(2));
-              break;
-
-            case OP_PICK:
-            case OP_ROLL:
-              // (xn ... x2 x1 x0 n - xn ... x2 x1 x0 xn)
-              // (xn ... x2 x1 x0 n - ... x2 x1 x0 xn)
-              var n = castInt(this.stackPop());
-              if (n < 0 || n >= this.stack.length) {
-                throw new Error("OP_PICK/OP_ROLL insufficient stack size");
-              }
-              var value = this.stackTop(n + 1);
-              if (opcode === OP_ROLL) {
-                this.stack.splice(this.stack.length - n - 1, 1);
-              }
-              this.stack.push(value);
-              break;
-
-            case OP_ROT:
-              // (x1 x2 x3 -- x2 x3 x1)
-              //  x2 x1 x3  after first swap
-              //  x2 x3 x1  after second swap
-              this.stackSwap(3, 2);
-              this.stackSwap(2, 1);
-              break;
-
-            case OP_SWAP:
-              // (x1 x2 -- x2 x1)
-              this.stackSwap(2, 1);
-              break;
-
-            case OP_TUCK:
-              // (x1 x2 -- x2 x1 x2)
-              if (this.stack.length < 2) {
-                throw new Error("OP_TUCK insufficient stack size");
-              }
-              this.stack.splice(this.stack.length - 2, 0, this.stackTop());
-              break;
-
-            case OP_CAT:
-              // (x1 x2 -- out)
-              var v1 = this.stackTop(2);
-              var v2 = this.stackTop(1);
-              this.stackPop();
-              this.stackPop();
-              this.stack.push(Buffer.concat([v1, v2]));
-              break;
-
-            case OP_SUBSTR:
-              // (in begin size -- out)
-              var buf = this.stackTop(3);
-              var start = castInt(this.stackTop(2));
-              var len = castInt(this.stackTop(1));
-              if (start < 0 || len < 0) {
-                throw new Error("OP_SUBSTR start < 0 or len < 0");
-              }
-              if ((start + len) >= buf.length) {
-                throw new Error("OP_SUBSTR range out of bounds");
-              }
-              this.stackPop();
-              this.stackPop();
-              this.stack[this.stack.length - 1] = buf.slice(start, start + len);
-              break;
-
-            case OP_LEFT:
-            case OP_RIGHT:
-              // (in size -- out)
-              var buf = this.stackTop(2);
-              var size = castInt(this.stackTop(1));
-              if (size < 0) {
-                throw new Error("OP_LEFT/OP_RIGHT size < 0");
-              }
-              if (size > buf.length) {
-                size = buf.length;
-              }
-              this.stackPop();
-              if (opcode === OP_LEFT) {
-                this.stack[this.stack.length - 1] = buf.slice(0, size);
-              } else {
-                this.stack[this.stack.length - 1] = buf.slice(buf.length - size);
-              }
-              break;
-
-            case OP_SIZE:
-              // (in -- in size)
-              var value = bignum(this.stackTop().length);
-              this.stack.push(bigintToBuffer(value));
-              break;
-
-            case OP_INVERT:
-              // (in - out)
-              var buf = this.stackTop();
-              for (var i = 0, l = buf.length; i < l; i++) {
-                buf[i] = ~buf[i];
-              }
-              break;
-
-            case OP_AND:
-            case OP_OR:
-            case OP_XOR:
-              // (x1 x2 - out)
-              var v1 = this.stackTop(2);
-              var v2 = this.stackTop(1);
-              this.stackPop();
-              this.stackPop();
-              var out = new Buffer(Math.max(v1.length, v2.length));
-              if (opcode === OP_AND) {
-                for (var i = 0, l = out.length; i < l; i++) {
-                  out[i] = v1[i] & v2[i];
+            }
+            break;
+
+          case OP_1ADD:
+          case OP_1SUB:
+          case OP_2MUL:
+          case OP_2DIV:
+          case OP_NEGATE:
+          case OP_ABS:
+          case OP_NOT:
+          case OP_0NOTEQUAL:
+            // (in -- out)
+            var num = castBigint(this.stackTop());
+            switch (opcode) {
+              case OP_1ADD:
+                num = num.add(bignum(1));
+                break;
+              case OP_1SUB:
+                num = num.sub(bignum(1));
+                break;
+              case OP_2MUL:
+                num = num.mul(bignum(2));
+                break;
+              case OP_2DIV:
+                num = num.div(bignum(2));
+                break;
+              case OP_NEGATE:
+                num = num.neg();
+                break;
+              case OP_ABS:
+                num = num.abs();
+                break;
+              case OP_NOT:
+                num = bignum(num.cmp(0) == 0 ? 1 : 0);
+                break;
+              case OP_0NOTEQUAL:
+                num = bignum(num.cmp(0) == 0 ? 0 : 1);
+                break;
+            }
+            this.stack[this.stack.length - 1] = bigintToBuffer(num);
+            break;
+
+          case OP_ADD:
+          case OP_SUB:
+          case OP_MUL:
+          case OP_DIV:
+          case OP_MOD:
+          case OP_LSHIFT:
+          case OP_RSHIFT:
+          case OP_BOOLAND:
+          case OP_BOOLOR:
+          case OP_NUMEQUAL:
+          case OP_NUMEQUALVERIFY:
+          case OP_NUMNOTEQUAL:
+          case OP_LESSTHAN:
+          case OP_GREATERTHAN:
+          case OP_LESSTHANOREQUAL:
+          case OP_GREATERTHANOREQUAL:
+          case OP_MIN:
+          case OP_MAX:
+            // (x1 x2 -- out)
+            var v1 = castBigint(this.stackTop(2));
+            var v2 = castBigint(this.stackTop(1));
+            var num;
+            switch (opcode) {
+              case OP_ADD:
+                num = v1.add(v2);
+                break;
+              case OP_SUB:
+                num = v1.sub(v2);
+                break;
+              case OP_MUL:
+                num = v1.mul(v2);
+                break;
+              case OP_DIV:
+                num = v1.div(v2);
+                break;
+              case OP_MOD:
+                num = v1.mod(v2);
+                break;
+
+              case OP_LSHIFT:
+                if (v2.cmp(0) < 0 || v2.cmp(2048) > 0) {
+                  throw new Error("OP_LSHIFT parameter out of bounds");
                 }
-              } else if (opcode === OP_OR) {
-                for (var i = 0, l = out.length; i < l; i++) {
-                  out[i] = v1[i] | v2[i];
+                num = v1.shiftLeft(v2);
+                break;
+
+              case OP_RSHIFT:
+                if (v2.cmp(0) < 0 || v2.cmp(2048) > 0) {
+                  throw new Error("OP_RSHIFT parameter out of bounds");
                 }
-              } else if (opcode === OP_XOR) {
-                for (var i = 0, l = out.length; i < l; i++) {
-                  out[i] = v1[i] ^ v2[i];
-                }
-              }
-              this.stack.push(out);
-              break;
-
-            case OP_EQUAL:
-            case OP_EQUALVERIFY:
-              //case OP_NOTEQUAL: // use OP_NUMNOTEQUAL
-              // (x1 x2 - bool)
-              var v1 = this.stackTop(2);
-              var v2 = this.stackTop(1);
-              var value = buffertools.compare(v1, v2) === 0;
-
-              // OP_NOTEQUAL is disabled because it would be too easy to say
-              // something like n != 1 and have some wiseguy pass in 1 with extra
-              // zero bytes after it (numerically, 0x01 == 0x0001 == 0x000001)
-              //if (opcode == OP_NOTEQUAL)
-              //    fEqual = !fEqual;
-
-              this.stackPop();
-              this.stackPop();
-              this.stack.push(new Buffer([value ? 1 : 0]));
-              if (opcode === OP_EQUALVERIFY) {
-                if (value) {
-                  this.stackPop();
-                } else {
-                  throw new Error("OP_EQUALVERIFY negative");
-=======
-      case OP_VERIFY:
-        var value = castBool(this.stackTop());
-        if (value) {
-          this.stackPop();
-        } else {
-          throw new Error("OP_VERIFY negative");
-        }
-        break;
-
-      case OP_RETURN:
-        throw new Error("OP_RETURN");
-
-      case OP_TOALTSTACK:
-        altStack.push(this.stackPop());
-        break;
-
-      case OP_FROMALTSTACK:
-        if (altStack.length < 1) {
-          throw new Error("OP_FROMALTSTACK with alt stack empty");
-        }
-        this.stack.push(altStack.pop());
-        break;
-
-      case OP_2DROP:
-        // (x1 x2 -- )
-        this.stackPop();
-        this.stackPop();
-        break;
-
-      case OP_2DUP:
-        // (x1 x2 -- x1 x2 x1 x2)
-        var v1 = this.stackTop(2);
-        var v2 = this.stackTop(1);
-        this.stack.push(v1);
-        this.stack.push(v2);
-        break;
-
-      case OP_3DUP:
-        // (x1 x2 -- x1 x2 x1 x2)
-        var v1 = this.stackTop(3);
-        var v2 = this.stackTop(2);
-        var v3 = this.stackTop(1);
-        this.stack.push(v1);
-        this.stack.push(v2);
-        this.stack.push(v3);
-        break;
-
-      case OP_2OVER:
-        // (x1 x2 x3 x4 -- x1 x2 x3 x4 x1 x2)
-        var v1 = this.stackTop(4);
-        var v2 = this.stackTop(3);
-        this.stack.push(v1);
-        this.stack.push(v2);
-        break;
-
-      case OP_2ROT:
-        // (x1 x2 x3 x4 x5 x6 -- x3 x4 x5 x6 x1 x2)
-        var v1 = this.stackTop(6);
-        var v2 = this.stackTop(5);
-        this.stack.splice(this.stack.length - 6, 2);
-        this.stack.push(v1);
-        this.stack.push(v2);
-        break;
-
-      case OP_2SWAP:
-        // (x1 x2 x3 x4 -- x3 x4 x1 x2)
-        this.stackSwap(4, 2);
-        this.stackSwap(3, 1);
-        break;
-
-      case OP_IFDUP:
-        // (x - 0 | x x)
-        var value = this.stackTop();
-        if (castBool(value)) {
-          this.stack.push(value);
-        }
-        break;
-
-      case OP_DEPTH:
-        // -- stacksize
-        var value = bignum(this.stack.length);
-        this.stack.push(bigintToBuffer(value));
-        break;
-
-      case OP_DROP:
-        // (x -- )
-        this.stackPop();
-        break;
-
-      case OP_DUP:
-        // (x -- x x)
-        this.stack.push(this.stackTop());
-        break;
-
-      case OP_NIP:
-        // (x1 x2 -- x2)
-        if (this.stack.length < 2) {
-          throw new Error("OP_NIP insufficient stack size");
-        }
-        this.stack.splice(this.stack.length - 2, 1);
-        break;
-
-      case OP_OVER:
-        // (x1 x2 -- x1 x2 x1)
-        this.stack.push(this.stackTop(2));
-        break;
-
-      case OP_PICK:
-      case OP_ROLL:
-        // (xn ... x2 x1 x0 n - xn ... x2 x1 x0 xn)
-        // (xn ... x2 x1 x0 n - ... x2 x1 x0 xn)
-        var n = castInt(this.stackPop());
-        if (n < 0 || n >= this.stack.length) {
-          throw new Error("OP_PICK/OP_ROLL insufficient stack size");
-        }
-        var value = this.stackTop(n+1);
-        if (opcode === OP_ROLL) {
-          this.stack.splice(this.stack.length - n - 1, 1);
-        }
-        this.stack.push(value);
-        break;
-
-      case OP_ROT:
-        // (x1 x2 x3 -- x2 x3 x1)
-        //  x2 x1 x3  after first swap
-        //  x2 x3 x1  after second swap
-        this.stackSwap(3, 2);
-        this.stackSwap(2, 1);
-        break;
-
-      case OP_SWAP:
-        // (x1 x2 -- x2 x1)
-        this.stackSwap(2, 1);
-        break;
-
-      case OP_TUCK:
-        // (x1 x2 -- x2 x1 x2)
-        if (this.stack.length < 2) {
-          throw new Error("OP_TUCK insufficient stack size");
-        }
-        this.stack.splice(this.stack.length - 2, 0, this.stackTop());
-        break;
-
-      case OP_CAT:
-        // (x1 x2 -- out)
-        var v1 = this.stackTop(2);
-        var v2 = this.stackTop(1);
-        this.stackPop();
-        this.stackPop();
-        this.stack.push(Buffer.concat([v1, v2]));
-        break;
-
-      case OP_SUBSTR:
-        // (in begin size -- out)
-        var buf = this.stackTop(3);
-        var start = castInt(this.stackTop(2));
-        var len = castInt(this.stackTop(1));
-        if (start < 0 || len < 0) {
-          throw new Error("OP_SUBSTR start < 0 or len < 0");
-        }
-        if ((start + len) >= buf.length) {
-          throw new Error("OP_SUBSTR range out of bounds");
-        }
-        this.stackPop();
-        this.stackPop();
-        this.stack[this.stack.length-1] = buf.slice(start, start + len);
-        break;
-
-      case OP_LEFT:
-      case OP_RIGHT:
-        // (in size -- out)
-        var buf = this.stackTop(2);
-        var size = castInt(this.stackTop(1));
-        if (size < 0) {
-          throw new Error("OP_LEFT/OP_RIGHT size < 0");
-        }
-        if (size > buf.length) {
-          size = buf.length;
-        }
-        this.stackPop();
-        if (opcode === OP_LEFT) {
-          this.stack[this.stack.length-1] = buf.slice(0, size);
-        } else {
-          this.stack[this.stack.length-1] = buf.slice(buf.length - size);
-        }
-        break;
-
-      case OP_SIZE:
-        // (in -- in size)
-        var value = bignum(this.stackTop().length);
-        this.stack.push(bigintToBuffer(value));
-        break;
-
-      case OP_INVERT:
-        // (in - out)
-        var buf = this.stackTop();
-        for (var i = 0, l = buf.length; i < l; i++) {
-          buf[i] = ~buf[i];
-        }
-        break;
-
-      case OP_AND:
-      case OP_OR:
-      case OP_XOR:
-        // (x1 x2 - out)
-        var v1 = this.stackTop(2);
-        var v2 = this.stackTop(1);
-        this.stackPop();
-        this.stackPop();
-        var out = new Buffer(Math.max(v1.length, v2.length));
-        if (opcode === OP_AND) {
-          for (var i = 0, l = out.length; i < l; i++) {
-            out[i] = v1[i] & v2[i];
-          }
-        } else if (opcode === OP_OR) {
-          for (var i = 0, l = out.length; i < l; i++) {
-            out[i] = v1[i] | v2[i];
-          }
-        } else if (opcode === OP_XOR) {
-          for (var i = 0, l = out.length; i < l; i++) {
-            out[i] = v1[i] ^ v2[i];
-          }
-        }
-        this.stack.push(out);
-        break;
-
-      case OP_EQUAL:
-      case OP_EQUALVERIFY:
-      //case OP_NOTEQUAL: // use OP_NUMNOTEQUAL
-        // (x1 x2 - bool)
-        var v1 = this.stackTop(2);
-        var v2 = this.stackTop(1);
-        var value = buffertools.compare(v1, v2) === 0;
-
-        // OP_NOTEQUAL is disabled because it would be too easy to say
-        // something like n != 1 and have some wiseguy pass in 1 with extra
-        // zero bytes after it (numerically, 0x01 == 0x0001 == 0x000001)
-        //if (opcode == OP_NOTEQUAL)
-        //    fEqual = !fEqual;
-
-        this.stackPop();
-        this.stackPop();
-        this.stack.push(new Buffer([value ? 1 : 0]));
-        if (opcode === OP_EQUALVERIFY) {
-          if (value) {
-            this.stackPop();
-          } else {
-            throw new Error("OP_EQUALVERIFY negative");
-          }
-        }
-        break;
-
-      case OP_1ADD:
-      case OP_1SUB:
-      case OP_2MUL:
-      case OP_2DIV:
-      case OP_NEGATE:
-      case OP_ABS:
-      case OP_NOT:
-      case OP_0NOTEQUAL:
-        // (in -- out)
-        var num = castBigint(this.stackTop());
-        switch (opcode) {
-        case OP_1ADD:      num = num.add(bignum(1)); break;
-        case OP_1SUB:      num = num.sub(bignum(1)); break;
-        case OP_2MUL:      num = num.mul(bignum(2)); break;
-        case OP_2DIV:      num = num.div(bignum(2)); break;
-        case OP_NEGATE:    num = num.neg(); break;
-        case OP_ABS:       num = num.abs(); break;
-        case OP_NOT:       num = bignum(num.cmp(0) == 0 ? 1 : 0); break;
-        case OP_0NOTEQUAL: num = bignum(num.cmp(0) == 0 ? 0 : 1); break;
-        }
-        this.stack[this.stack.length-1] = bigintToBuffer(num);
-        break;
-
-      case OP_ADD:
-      case OP_SUB:
-      case OP_MUL:
-      case OP_DIV:
-      case OP_MOD:
-      case OP_LSHIFT:
-      case OP_RSHIFT:
-      case OP_BOOLAND:
-      case OP_BOOLOR:
-      case OP_NUMEQUAL:
-      case OP_NUMEQUALVERIFY:
-      case OP_NUMNOTEQUAL:
-      case OP_LESSTHAN:
-      case OP_GREATERTHAN:
-      case OP_LESSTHANOREQUAL:
-      case OP_GREATERTHANOREQUAL:
-      case OP_MIN:
-      case OP_MAX:
-        // (x1 x2 -- out)
-        var v1 = castBigint(this.stackTop(2));
-        var v2 = castBigint(this.stackTop(1));
-        var num;
-        switch (opcode) {
-        case OP_ADD: num = v1.add(v2); break;
-        case OP_SUB: num = v1.sub(v2); break;
-        case OP_MUL: num = v1.mul(v2); break;
-        case OP_DIV: num = v1.div(v2); break;
-        case OP_MOD: num = v1.mod(v2); break;
-
-        case OP_LSHIFT:
-          if (v2.cmp(0) < 0 || v2.cmp(2048) > 0) {
-            throw new Error("OP_LSHIFT parameter out of bounds");
-          }
-          num = v1.shiftLeft(v2);
-          break;
-
-        case OP_RSHIFT:
-          if (v2.cmp(0) < 0 || v2.cmp(2048) > 0) {
-            throw new Error("OP_RSHIFT parameter out of bounds");
-          }
-          num = v1.shiftRight(v2);
-          break;
-
-        case OP_BOOLAND:
-          num = bignum((v1.cmp(0) != 0 && v2.cmp(0) != 0) ? 1 : 0);
-          break;
-
-        case OP_BOOLOR:
-          num = bignum((v1.cmp(0) != 0 || v2.cmp(0) != 0) ? 1 : 0);
-          break;
-
-        case OP_NUMEQUAL:
-        case OP_NUMEQUALVERIFY:
-          num = bignum(v1.cmp(v2) == 0 ? 1 : 0);
-          break;
-
-        case OP_NUMNOTEQUAL:;
-          num = bignum(v1.cmp(v2) != 0 ? 1 : 0);
-          break;
-
-        case OP_LESSTHAN:
-          num = bignum(v1.lt(v2) ? 1 : 0);
-          break;
-
-        case OP_GREATERTHAN:
-          num = bignum(v1.gt(v2) ? 1 : 0);
-          break;
-
-        case OP_LESSTHANOREQUAL:
-          num = bignum(v1.gt(v2) ? 0 : 1);
-          break;
-
-        case OP_GREATERTHANOREQUAL:
-          num = bignum(v1.lt(v2) ? 0 : 1);
-          break;
-
-        case OP_MIN: num = (v1.lt(v2) ? v1 : v2); break;
-        case OP_MAX: num = (v1.gt(v2) ? v1 : v2); break;
-        }
-        this.stackPop();
-        this.stackPop();
-        this.stack.push(bigintToBuffer(num));
-
-        if (opcode === OP_NUMEQUALVERIFY) {
-          if (castBool(this.stackTop())) {
-            this.stackPop();
-          } else {
-            throw new Error("OP_NUMEQUALVERIFY negative");
-          }
-        }
-        break;
-
-      case OP_WITHIN:
-        // (x min max -- out)
-        var v1 = castBigint(this.stackTop(3));
-        var v2 = castBigint(this.stackTop(2));
-        var v3 = castBigint(this.stackTop(1));
-        this.stackPop();
-        this.stackPop();
-        this.stackPop();
-        var value = v1.cmp(v2) >= 0 && v1.cmp(v3) < 0;
-        this.stack.push(bigintToBuffer(value ? 1 : 0));
-        break;
-
-      case OP_RIPEMD160:
-      case OP_SHA1:
-      case OP_SHA256:
-      case OP_HASH160:
-      case OP_HASH256:
-        // (in -- hash)
-        var value = this.stackPop();
-        var hash;
-        if (opcode === OP_RIPEMD160) {
-          hash = Util.ripe160(value);
-        } else if (opcode === OP_SHA1) {
-          hash = Util.sha1(value);
-        } else if (opcode === OP_SHA256) {
-          hash = Util.sha256(value);
-        } else if (opcode === OP_HASH160) {
-          hash = Util.sha256ripe160(value);
-        } else if (opcode === OP_HASH256) {
-          hash = Util.twoSha256(value);
-        }
-        this.stack.push(hash);
-        break;
-
-      case OP_CODESEPARATOR:
-        // Hash starts after the code separator
-        hashStart = pc;
-        break;
-
-      case OP_CHECKSIG:
-      case OP_CHECKSIGVERIFY:
-        // (sig pubkey -- bool)
-        var sig = this.stackTop(2);
-        var pubkey = this.stackTop(1);
-
-        // Get the part of this script since the last OP_CODESEPARATOR
-        var scriptChunks = script.chunks.slice(hashStart);
-
-        // Convert to binary
-        var scriptCode = Script.fromChunks(scriptChunks);
-
-        // Remove signature if present (a signature can't sign itself)
-        scriptCode.findAndDelete(sig);
-
-        // Verify signature
-        checkSig(sig, pubkey, scriptCode, tx, inIndex, hashType, function (e, result) {
-          try {
-            var success;
-
-            if (e) {
-              // We intentionally ignore errors during signature verification and
-              // treat these cases as an invalid signature.
-              success = false;
-            } else {
-              success = result;
-            }
-
-            // Update stack
-            this.stackPop();
-            this.stackPop();
-            this.stack.push(new Buffer([success ? 1 : 0]));
-            if (opcode === OP_CHECKSIGVERIFY) {
-              if (success) {
+                num = v1.shiftRight(v2);
+                break;
+
+              case OP_BOOLAND:
+                num = bignum((v1.cmp(0) != 0 && v2.cmp(0) != 0) ? 1 : 0);
+                break;
+
+              case OP_BOOLOR:
+                num = bignum((v1.cmp(0) != 0 || v2.cmp(0) != 0) ? 1 : 0);
+                break;
+
+              case OP_NUMEQUAL:
+              case OP_NUMEQUALVERIFY:
+                num = bignum(v1.cmp(v2) == 0 ? 1 : 0);
+                break;
+
+              case OP_NUMNOTEQUAL:
+                ;
+                num = bignum(v1.cmp(v2) != 0 ? 1 : 0);
+                break;
+
+              case OP_LESSTHAN:
+                num = bignum(v1.lt(v2) ? 1 : 0);
+                break;
+
+              case OP_GREATERTHAN:
+                num = bignum(v1.gt(v2) ? 1 : 0);
+                break;
+
+              case OP_LESSTHANOREQUAL:
+                num = bignum(v1.gt(v2) ? 0 : 1);
+                break;
+
+              case OP_GREATERTHANOREQUAL:
+                num = bignum(v1.lt(v2) ? 0 : 1);
+                break;
+
+              case OP_MIN:
+                num = (v1.lt(v2) ? v1 : v2);
+                break;
+              case OP_MAX:
+                num = (v1.gt(v2) ? v1 : v2);
+                break;
+            }
+            this.stackPop();
+            this.stackPop();
+            this.stack.push(bigintToBuffer(num));
+
+            if (opcode === OP_NUMEQUALVERIFY) {
+              if (castBool(this.stackTop())) {
                 this.stackPop();
               } else {
-                throw new Error("OP_CHECKSIGVERIFY negative");
+                throw new Error("OP_NUMEQUALVERIFY negative");
               }
             }
-
-            // Run next step
-            executeStep.call(this, cb);
-          } catch(e) {
-            cb(e);
-          }
-        }.bind(this));
-
-        // Note that for asynchronous opcodes we have to return here to prevent
-        // the next opcode from being executed.
-        return;
-
-      case OP_CHECKMULTISIG:
-      case OP_CHECKMULTISIGVERIFY:
-        // ([sig ...] num_of_signatures [pubkey ...] num_of_pubkeys -- bool)
-        var keysCount = castInt(this.stackPop());
-        if (keysCount < 0 || keysCount > 20) {
-          throw new Error("OP_CHECKMULTISIG keysCount out of bounds");
-        }
-        opCount += keysCount;
-        if (opCount > 201) {
-          throw new Error("Opcode limit exceeded (>200)");
-        }
-        var keys = [];
-        for (var i = 0, l = keysCount; i < l; i++) {
-          keys.push(this.stackPop());
-        }
-        var sigsCount = castInt(this.stackPop());
-        if (sigsCount < 0 || sigsCount > keysCount) {
-          throw new Error("OP_CHECKMULTISIG sigsCount out of bounds");
-        }
-        var sigs = [];
-        for (var i = 0, l = sigsCount; i < l; i++) {
-          sigs.push(this.stackPop());
-        }
-
-        // The original client has a bug where it pops an extra element off the
-        // stack. It can't be fixed without causing a chain split and we need to
-        // imitate this behavior as well.
-        this.stackPop();
-
-        // Get the part of this script since the last OP_CODESEPARATOR
-        var scriptChunks = script.chunks.slice(hashStart);
-
-        // Convert to binary
-        var scriptCode = Script.fromChunks(scriptChunks);
-
-        // Drop the signatures, since a signature can't sign itself
-        sigs.forEach(function (sig) {
-          scriptCode.findAndDelete(sig);
-        });
-
-        var success = true, isig = 0, ikey = 0;
-        checkMultiSigStep.call(this);
-
-        function checkMultiSigStep() {
-          try {
-            if (success && sigsCount > 0) {
-              var sig = sigs[isig];
-              var key = keys[ikey];
-
-              checkSig(sig, key, scriptCode, tx, inIndex, hashType, function (e, result) {
-                try {
-                  if (!e && result) {
-                    isig++;
-                    sigsCount--;
+            break;
+
+          case OP_WITHIN:
+            // (x min max -- out)
+            var v1 = castBigint(this.stackTop(3));
+            var v2 = castBigint(this.stackTop(2));
+            var v3 = castBigint(this.stackTop(1));
+            this.stackPop();
+            this.stackPop();
+            this.stackPop();
+            var value = v1.cmp(v2) >= 0 && v1.cmp(v3) < 0;
+            this.stack.push(bigintToBuffer(value ? 1 : 0));
+            break;
+
+          case OP_RIPEMD160:
+          case OP_SHA1:
+          case OP_SHA256:
+          case OP_HASH160:
+          case OP_HASH256:
+            // (in -- hash)
+            var value = this.stackPop();
+            var hash;
+            if (opcode === OP_RIPEMD160) {
+              hash = Util.ripe160(value);
+            } else if (opcode === OP_SHA1) {
+              hash = Util.sha1(value);
+            } else if (opcode === OP_SHA256) {
+              hash = Util.sha256(value);
+            } else if (opcode === OP_HASH160) {
+              hash = Util.sha256ripe160(value);
+            } else if (opcode === OP_HASH256) {
+              hash = Util.twoSha256(value);
+            }
+            this.stack.push(hash);
+            break;
+
+          case OP_CODESEPARATOR:
+            // Hash starts after the code separator
+            hashStart = pc;
+            break;
+
+          case OP_CHECKSIG:
+          case OP_CHECKSIGVERIFY:
+            // (sig pubkey -- bool)
+            var sig = this.stackTop(2);
+            var pubkey = this.stackTop(1);
+
+            // Get the part of this script since the last OP_CODESEPARATOR
+            var scriptChunks = script.chunks.slice(hashStart);
+
+            // Convert to binary
+            var scriptCode = Script.fromChunks(scriptChunks);
+
+            // Remove signature if present (a signature can't sign itself)
+            scriptCode.findAndDelete(sig);
+
+            // Verify signature
+            checkSig(sig, pubkey, scriptCode, tx, inIndex, hashType, function(e, result) {
+              try {
+                var success;
+
+                if (e) {
+                  // We intentionally ignore errors during signature verification and
+                  // treat these cases as an invalid signature.
+                  success = false;
+                } else {
+                  success = result;
+                }
+
+                // Update stack
+                this.stackPop();
+                this.stackPop();
+                this.stack.push(new Buffer([success ? 1 : 0]));
+                if (opcode === OP_CHECKSIGVERIFY) {
+                  if (success) {
+                    this.stackPop();
                   } else {
-                    ikey++;
-                    keysCount--;
-
-                    // If there are more signatures than keys left, then too many
-                    // signatures have failed
-                    if (sigsCount > keysCount) {
-                      success = false;
+                    throw new Error("OP_CHECKSIGVERIFY negative");
+                  }
+                }
+
+                // Run next step
+                executeStep.call(this, cb);
+              } catch (e) {
+                cb(e);
+              }
+            }.bind(this));
+
+            // Note that for asynchronous opcodes we have to return here to prevent
+            // the next opcode from being executed.
+            return;
+
+          case OP_CHECKMULTISIG:
+          case OP_CHECKMULTISIGVERIFY:
+            // ([sig ...] num_of_signatures [pubkey ...] num_of_pubkeys -- bool)
+            var keysCount = castInt(this.stackPop());
+            if (keysCount < 0 || keysCount > 20) {
+              throw new Error("OP_CHECKMULTISIG keysCount out of bounds");
+            }
+            opCount += keysCount;
+            if (opCount > 201) {
+              throw new Error("Opcode limit exceeded (>200)");
+            }
+            var keys = [];
+            for (var i = 0, l = keysCount; i < l; i++) {
+              keys.push(this.stackPop());
+            }
+            var sigsCount = castInt(this.stackPop());
+            if (sigsCount < 0 || sigsCount > keysCount) {
+              throw new Error("OP_CHECKMULTISIG sigsCount out of bounds");
+            }
+            var sigs = [];
+            for (var i = 0, l = sigsCount; i < l; i++) {
+              sigs.push(this.stackPop());
+            }
+
+            // The original client has a bug where it pops an extra element off the
+            // stack. It can't be fixed without causing a chain split and we need to
+            // imitate this behavior as well.
+            this.stackPop();
+
+            // Get the part of this script since the last OP_CODESEPARATOR
+            var scriptChunks = script.chunks.slice(hashStart);
+
+            // Convert to binary
+            var scriptCode = Script.fromChunks(scriptChunks);
+
+            // Drop the signatures, since a signature can't sign itself
+            sigs.forEach(function(sig) {
+              scriptCode.findAndDelete(sig);
+            });
+
+            var success = true,
+              isig = 0,
+              ikey = 0;
+            checkMultiSigStep.call(this);
+
+            function checkMultiSigStep() {
+              try {
+                if (success && sigsCount > 0) {
+                  var sig = sigs[isig];
+                  var key = keys[ikey];
+
+                  checkSig(sig, key, scriptCode, tx, inIndex, hashType, function(e, result) {
+                    try {
+                      if (!e && result) {
+                        isig++;
+                        sigsCount--;
+                      } else {
+                        ikey++;
+                        keysCount--;
+
+                        // If there are more signatures than keys left, then too many
+                        // signatures have failed
+                        if (sigsCount > keysCount) {
+                          success = false;
+                        }
+                      }
+
+                      checkMultiSigStep.call(this);
+                    } catch (e) {
+                      cb(e);
                     }
-                  }
-
-                  checkMultiSigStep.call(this);
-                } catch (e) {
-                  cb(e);
-                }
-              }.bind(this));
-            } else {
-              this.stack.push(new Buffer([success ? 1 : 0]));
-              if (opcode === OP_CHECKMULTISIGVERIFY) {
-                if (success) {
-                  this.stackPop();
+                  }.bind(this));
                 } else {
-                  throw new Error("OP_CHECKMULTISIGVERIFY negative");
->>>>>>> 66d3a0e8
-                }
-              }
-              break;
-
-            case OP_1ADD:
-            case OP_1SUB:
-            case OP_2MUL:
-            case OP_2DIV:
-            case OP_NEGATE:
-            case OP_ABS:
-            case OP_NOT:
-            case OP_0NOTEQUAL:
-              // (in -- out)
-              var num = castBigint(this.stackTop());
-              switch (opcode) {
-                case OP_1ADD:
-                  num = num.add(bignum(1));
-                  break;
-                case OP_1SUB:
-                  num = num.sub(bignum(1));
-                  break;
-                case OP_2MUL:
-                  num = num.mul(bignum(2));
-                  break;
-                case OP_2DIV:
-                  num = num.div(bignum(2));
-                  break;
-                case OP_NEGATE:
-                  num = num.neg();
-                  break;
-                case OP_ABS:
-                  num = num.abs();
-                  break;
-                case OP_NOT:
-                  num = bignum(num.cmp(0) == 0 ? 1 : 0);
-                  break;
-                case OP_0NOTEQUAL:
-                  num = bignum(num.cmp(0) == 0 ? 0 : 1);
-                  break;
-              }
-              this.stack[this.stack.length - 1] = bigintToBuffer(num);
-              break;
-
-            case OP_ADD:
-            case OP_SUB:
-            case OP_MUL:
-            case OP_DIV:
-            case OP_MOD:
-            case OP_LSHIFT:
-            case OP_RSHIFT:
-            case OP_BOOLAND:
-            case OP_BOOLOR:
-            case OP_NUMEQUAL:
-            case OP_NUMEQUALVERIFY:
-            case OP_NUMNOTEQUAL:
-            case OP_LESSTHAN:
-            case OP_GREATERTHAN:
-            case OP_LESSTHANOREQUAL:
-            case OP_GREATERTHANOREQUAL:
-            case OP_MIN:
-            case OP_MAX:
-              // (x1 x2 -- out)
-              var v1 = castBigint(this.stackTop(2));
-              var v2 = castBigint(this.stackTop(1));
-              var num;
-              switch (opcode) {
-                case OP_ADD:
-                  num = v1.add(v2);
-                  break;
-                case OP_SUB:
-                  num = v1.sub(v2);
-                  break;
-                case OP_MUL:
-                  num = v1.mul(v2);
-                  break;
-                case OP_DIV:
-                  num = v1.div(v2);
-                  break;
-                case OP_MOD:
-                  num = v1.mod(v2);
-                  break;
-
-                case OP_LSHIFT:
-                  if (v2.cmp(0) < 0 || v2.cmp(2048) > 0) {
-                    throw new Error("OP_LSHIFT parameter out of bounds");
-                  }
-                  num = v1.shiftLeft(v2);
-                  break;
-
-<<<<<<< HEAD
-                case OP_RSHIFT:
-                  if (v2.cmp(0) < 0 || v2.cmp(2048) > 0) {
-                    throw new Error("OP_RSHIFT parameter out of bounds");
-                  }
-                  num = v1.shiftRight(v2);
-                  break;
-
-                case OP_BOOLAND:
-                  num = bignum((v1.cmp(0) != 0 && v2.cmp(0) != 0) ? 1 : 0);
-                  break;
-
-                case OP_BOOLOR:
-                  num = bignum((v1.cmp(0) != 0 || v2.cmp(0) != 0) ? 1 : 0);
-                  break;
-
-                case OP_NUMEQUAL:
-                case OP_NUMEQUALVERIFY:
-                  num = bignum(v1.cmp(v2) == 0 ? 1 : 0);
-                  break;
-
-                case OP_NUMNOTEQUAL:
-                  ;
-                  num = bignum(v1.cmp(v2) != 0 ? 1 : 0);
-                  break;
-
-                case OP_LESSTHAN:
-                  num = bignum(v1.lt(v2) ? 1 : 0);
-                  break;
-
-                case OP_GREATERTHAN:
-                  num = bignum(v1.gt(v2) ? 1 : 0);
-                  break;
-
-                case OP_LESSTHANOREQUAL:
-                  num = bignum(v1.gt(v2) ? 0 : 1);
-                  break;
-
-                case OP_GREATERTHANOREQUAL:
-                  num = bignum(v1.lt(v2) ? 0 : 1);
-                  break;
-
-                case OP_MIN:
-                  num = (v1.lt(v2) ? v1 : v2);
-                  break;
-                case OP_MAX:
-                  num = (v1.gt(v2) ? v1 : v2);
-                  break;
-              }
-              this.stackPop();
-              this.stackPop();
-              this.stack.push(bigintToBuffer(num));
-
-              if (opcode === OP_NUMEQUALVERIFY) {
-                if (castBool(this.stackTop())) {
-                  this.stackPop();
-                } else {
-                  throw new Error("OP_NUMEQUALVERIFY negative");
-                }
-              }
-              break;
-
-            case OP_WITHIN:
-              // (x min max -- out)
-              var v1 = castBigint(this.stackTop(3));
-              var v2 = castBigint(this.stackTop(2));
-              var v3 = castBigint(this.stackTop(1));
-              this.stackPop();
-              this.stackPop();
-              this.stackPop();
-              var value = v1.cmp(v2) >= 0 && v1.cmp(v3) < 0;
-              this.stack.push(bigintToBuffer(value ? 1 : 0));
-              break;
-
-            case OP_RIPEMD160:
-            case OP_SHA1:
-            case OP_SHA256:
-            case OP_HASH160:
-            case OP_HASH256:
-              // (in -- hash)
-              var value = this.stackPop();
-              var hash;
-              if (opcode === OP_RIPEMD160) {
-                hash = Util.ripe160(value);
-              } else if (opcode === OP_SHA1) {
-                hash = Util.sha1(value);
-              } else if (opcode === OP_SHA256) {
-                hash = Util.sha256(value);
-              } else if (opcode === OP_HASH160) {
-                hash = Util.sha256ripe160(value);
-              } else if (opcode === OP_HASH256) {
-                hash = Util.twoSha256(value);
-              }
-              this.stack.push(hash);
-              break;
-
-            case OP_CODESEPARATOR:
-              // Hash starts after the code separator
-              hashStart = pc;
-              break;
-
-            case OP_CHECKSIG:
-            case OP_CHECKSIGVERIFY:
-              // (sig pubkey -- bool)
-              var sig = this.stackTop(2);
-              var pubkey = this.stackTop(1);
-
-              // Get the part of this script since the last OP_CODESEPARATOR
-              var scriptChunks = script.chunks.slice(hashStart);
-
-              // Convert to binary
-              var scriptCode = Script.fromChunks(scriptChunks);
-
-              // Remove signature if present (a signature can't sign itself)
-              scriptCode.findAndDelete(sig);
-
-              // Verify signature
-              checkSig(sig, pubkey, scriptCode, tx, inIndex, hashType, function(e, result) {
-                try {
-                  var success;
-
-                  if (e) {
-                    // We intentionally ignore errors during signature verification and
-                    // treat these cases as an invalid signature.
-                    success = false;
-                  } else {
-                    success = result;
-                  }
-
-                  // Update stack
-                  this.stackPop();
-                  this.stackPop();
                   this.stack.push(new Buffer([success ? 1 : 0]));
-                  if (opcode === OP_CHECKSIGVERIFY) {
+                  if (opcode === OP_CHECKMULTISIGVERIFY) {
                     if (success) {
                       this.stackPop();
                     } else {
-                      throw new Error("OP_CHECKSIGVERIFY negative");
+                      throw new Error("OP_CHECKMULTISIGVERIFY negative");
                     }
                   }
 
                   // Run next step
                   executeStep.call(this, cb);
-                } catch (e) {
-                  cb(e);
                 }
-              }.bind(this));
-
-              // Note that for asynchronous opcodes we have to return here to prevent
-              // the next opcode from being executed.
-              return;
-
-            case OP_CHECKMULTISIG:
-            case OP_CHECKMULTISIGVERIFY:
-              // ([sig ...] num_of_signatures [pubkey ...] num_of_pubkeys -- bool)
-              var keysCount = castInt(this.stackPop());
-              if (keysCount < 0 || keysCount > 20) {
-                throw new Error("OP_CHECKMULTISIG keysCount out of bounds");
+              } catch (e) {
+                cb(e);
               }
-              opCount += keysCount;
-              if (opCount > 201) {
-                throw new Error("Opcode limit exceeded (>200)");
-              }
-              var keys = [];
-              for (var i = 0, l = keysCount; i < l; i++) {
-                keys.push(this.stackPop());
-              }
-              var sigsCount = castInt(this.stackPop());
-              if (sigsCount < 0 || sigsCount > keysCount) {
-                throw new Error("OP_CHECKMULTISIG sigsCount out of bounds");
-              }
-              var sigs = [];
-              for (var i = 0, l = sigsCount; i < l; i++) {
-                sigs.push(this.stackPop());
-              }
-
-              // The original client has a bug where it pops an extra element off the
-              // stack. It can't be fixed without causing a chain split and we need to
-              // imitate this behavior as well.
-              this.stackPop();
-
-              // Get the part of this script since the last OP_CODESEPARATOR
-              var scriptChunks = script.chunks.slice(hashStart);
-
-              // Convert to binary
-              var scriptCode = Script.fromChunks(scriptChunks);
-
-              // Drop the signatures, since a signature can't sign itself
-              sigs.forEach(function(sig) {
-                scriptCode.findAndDelete(sig);
-              });
-
-              var success = true,
-                isig = 0,
-                ikey = 0;
-              checkMultiSigStep.call(this);
-
-              function checkMultiSigStep() {
-                try {
-                  if (success && sigsCount > 0) {
-                    var sig = sigs[isig];
-                    var key = keys[ikey];
-
-                    checkSig(sig, key, scriptCode, tx, inIndex, hashType, function(e, result) {
-                      try {
-                        if (!e && result) {
-                          isig++;
-                          sigsCount--;
-                        } else {
-                          ikey++;
-                          keysCount--;
-
-                          // If there are more signatures than keys left, then too many
-                          // signatures have failed
-                          if (sigsCount > keysCount) {
-                            success = false;
-                          }
-                        }
-
-                        checkMultiSigStep.call(this);
-                      } catch (e) {
-                        cb(e);
-                      }
-                    }.bind(this));
-                  } else {
-                    this.stack.push(new Buffer([success ? 1 : 0]));
-                    if (opcode === OP_CHECKMULTISIGVERIFY) {
-                      if (success) {
-                        this.stackPop();
-                      } else {
-                        throw new Error("OP_CHECKMULTISIGVERIFY negative");
-                      }
-                    }
-
-                    // Run next step
-                    executeStep.call(this, cb);
-                  }
-                } catch (e) {
-                  cb(e);
-                }
-              };
-
-              // Note that for asynchronous opcodes we have to return here to prevent
-              // the next opcode from being executed.
-              return;
-
-            default:
-              console.log('opcode '+opcode);
-              throw new Error("Unknown opcode encountered");
-          }
-
-        // Size limits
-        if ((this.stack.length + altStack.length) > 1000) {
-          throw new Error("Maximum stack size exceeded");
+            };
+
+            // Note that for asynchronous opcodes we have to return here to prevent
+            // the next opcode from being executed.
+            return;
+
+          default:
+            console.log('opcode '+opcode);
+            throw new Error("Unknown opcode encountered");
         }
 
-        // Run next step
-        if (pc % 100) {
-          // V8 allows for much deeper stacks than Bitcoin's scripting language,
-          // but just to be safe, we'll reset the stack every 100 steps
-          process.nextTick(executeStep.bind(this, cb));
-        } else {
-          executeStep.call(this, cb);
-        }
-      } catch (e) {
-        log.debug("Script aborted: " +
-          (e.message ? e : e));
-        cb(e);
-=======
-              // Run next step
-              executeStep.call(this, cb);
-            }
-          } catch(e) {
-            cb(e);
-          }
-        };
-
-        // Note that for asynchronous opcodes we have to return here to prevent
-        // the next opcode from being executed.
-        return;
-
-      default:
-        throw new Error("Unknown opcode encountered");
->>>>>>> 66d3a0e8
-      }
-
-<<<<<<< HEAD
-  ScriptInterpreter.prototype.evalTwo =
-    function evalTwo(scriptSig, scriptPubkey, tx, n, hashType, callback) {
-      var self = this;
-
-      self.eval(scriptSig, tx, n, hashType, function(e) {
-        if (e) {
-          callback(e)
-          return;
-        }
-
-        self.eval(scriptPubkey, tx, n, hashType, callback);
-      });
-  };
-
-  /**
-   * Get the top element of the stack.
-   *
-   * Using the offset parameter this function can also access lower elements
-   * from the stack.
-   */
-  ScriptInterpreter.prototype.stackTop = function stackTop(offset) {
-    offset = +offset || 1;
-    if (offset < 1) offset = 1;
-
-    if (offset > this.stack.length) {
-      throw new Error('ScriptInterpreter.stackTop(): Stack underrun');
-    }
-
-    return this.stack[this.stack.length - offset];
-  };
-
-  ScriptInterpreter.prototype.stackBack = function stackBack() {
-    return this.stack[-1];
-  };
-
-  /**
-   * Pop the top element off the stack and return it.
-   */
-  ScriptInterpreter.prototype.stackPop = function stackPop() {
-    if (this.stack.length < 1) {
-      throw new Error('ScriptInterpreter.stackTop(): Stack underrun');
-    }
-
-    return this.stack.pop();
-  };
-
-  ScriptInterpreter.prototype.stackSwap = function stackSwap(a, b) {
-    if (this.stack.length < a || this.stack.length < b) {
-      throw new Error('ScriptInterpreter.stackTop(): Stack underrun');
-    }
-
-    var s = this.stack,
-      l = s.length;
-
-    var tmp = s[l - a];
-    s[l - a] = s[l - b];
-    s[l - b] = tmp;
-  };
-
-  /**
-   * Returns a version of the stack with only primitive types.
-   *
-   * The return value is an array. Any single byte buffer is converted to an
-   * integer. Any longer Buffer is converted to a hex string.
-   */
-  ScriptInterpreter.prototype.getPrimitiveStack = function getPrimitiveStack() {
-    return this.stack.map(function(entry) {
-      if (entry.length > 2) {
-        return buffertools.toHex(entry.slice(0));
-      }
-      var num = castBigint(entry);
-      if (num.cmp(-128) >= 0 && num.cmp(127) <= 0) {
-        return num.toNumber();
-      } else {
-        return buffertools.toHex(entry.slice(0));
-      }
-    });
-  };
-
-  var castBool = ScriptInterpreter.castBool = function castBool(v) {
-    for (var i = 0, l = v.length; i < l; i++) {
-      if (v[i] != 0) {
-        // Negative zero is still zero
-        if (i == (l - 1) && v[i] == 0x80) {
-          return false;
-        }
-        return true;
-=======
       // Size limits
       if ((this.stack.length + altStack.length) > 1000) {
         throw new Error("Maximum stack size exceeded");
@@ -1509,41 +755,35 @@
         process.nextTick(executeStep.bind(this, cb));
       } else {
         executeStep.call(this, cb);
->>>>>>> 66d3a0e8
       }
     } catch (e) {
-      log.debug("Script aborted: "+
-                    (e.message ? e : e));
+      log.debug("Script aborted: " +
+        (e.message ? e : e));
       cb(e);
     }
   }
 };
 
 ScriptInterpreter.prototype.evalTwo =
-function evalTwo(scriptSig, scriptPubkey, tx, n, hashType, callback)
-{
-  var self = this;
-
-  self.eval(scriptSig, tx, n, hashType, function (e) {
-    if (e) {
-      callback(e)
-      return;
-    }
-
-<<<<<<< HEAD
-    var b, c;
-=======
-    self.eval(scriptPubkey, tx, n, hashType, callback);
-  });
-};
->>>>>>> 66d3a0e8
+  function evalTwo(scriptSig, scriptPubkey, tx, n, hashType, callback) {
+    var self = this;
+
+    self.eval(scriptSig, tx, n, hashType, function(e) {
+      if (e) {
+        callback(e)
+        return;
+      }
+
+      self.eval(scriptPubkey, tx, n, hashType, callback);
+    });
+};
 
 /**
-  * Get the top element of the stack.
-  *
-  * Using the offset parameter this function can also access lower elements
-  * from the stack.
-  */
+ * Get the top element of the stack.
+ *
+ * Using the offset parameter this function can also access lower elements
+ * from the stack.
+ */
 ScriptInterpreter.prototype.stackTop = function stackTop(offset) {
   offset = +offset || 1;
   if (offset < 1) offset = 1;
@@ -1552,96 +792,16 @@
     throw new Error('ScriptInterpreter.stackTop(): Stack underrun');
   }
 
-  return this.stack[this.stack.length-offset];
-};
-
-<<<<<<< HEAD
-    return castBool(this.stack[this.stack.length - 1]);
-  };
-
-  ScriptInterpreter.verify =
-    function verify(scriptSig, scriptPubKey, txTo, n, hashType, callback) {
-      if ("function" !== typeof callback) {
-        throw new Error("ScriptInterpreter.verify() requires a callback");
-      }
-
-      // Create execution environment
-      var si = new ScriptInterpreter();
-
-      // Evaluate scripts
-      si.evalTwo(scriptSig, scriptPubKey, txTo, n, hashType, function(err) {
-        if (err) {
-          callback(err);
-          return;
-        }
-
-        // Cast result to bool
-        try {
-          var result = si.getResult();
-        } catch (err) {
-          callback(err);
-          return;
-        }
-
-        callback(null, result);
-      });
-
-      return si;
-  };
-
-  function verifyStep4(scriptSig, scriptPubKey, txTo, nIn,
-    hashType, opts, callback, si, siCopy) {
-    if (siCopy.stack.length == 0) {
-      callback(null, false);
-      return;
-    }
-
-    callback(null, castBool(siCopy.stackBack()));
-  }
-
-  function verifyStep3(scriptSig, scriptPubKey, txTo, nIn,
-    hashType, opts, callback, si, siCopy) {
-    if (si.stack.length == 0) {
-      callback(null, false);
-      return;
-    }
-    if (castBool(si.stackBack()) == false) {
-      callback(null, false);
-      return;
-    }
-
-    // if not P2SH, we're done
-    if (!opts.verifyP2SH || !scriptPubKey.isP2SH()) {
-      callback(null, true);
-      return;
-    }
-
-    if (!scriptSig.isPushOnly()) {
-      callback(null, false);
-      return;
-    }
-
-    assert.notEqual(siCopy.length, 0);
-
-    var subscript = new Script(siCopy.stackPop());
-
-    ok = true;
-    siCopy.eval(subscript, txTo, nIn, hashType, function(err) {
-      if (err)
-        callback(err);
-      else
-        verifyStep4(scriptSig, scriptPubKey, txTo, nIn,
-          hashType, opts, callback, si, siCopy);
-    });
-=======
-ScriptInterpreter.prototype.stackBack = function stackBack() 
-{
+  return this.stack[this.stack.length - offset];
+};
+
+ScriptInterpreter.prototype.stackBack = function stackBack() {
   return this.stack[-1];
 };
 
 /**
-  * Pop the top element off the stack and return it.
-  */
+ * Pop the top element off the stack and return it.
+ */
 ScriptInterpreter.prototype.stackPop = function stackPop() {
   if (this.stack.length < 1) {
     throw new Error('ScriptInterpreter.stackTop(): Stack underrun');
@@ -1656,7 +816,7 @@
   }
 
   var s = this.stack,
-      l = s.length;
+    l = s.length;
 
   var tmp = s[l - a];
   s[l - a] = s[l - b];
@@ -1664,13 +824,13 @@
 };
 
 /**
-  * Returns a version of the stack with only primitive types.
-  *
-  * The return value is an array. Any single byte buffer is converted to an
-  * integer. Any longer Buffer is converted to a hex string.
-  */
+ * Returns a version of the stack with only primitive types.
+ *
+ * The return value is an array. Any single byte buffer is converted to an
+ * integer. Any longer Buffer is converted to a hex string.
+ */
 ScriptInterpreter.prototype.getPrimitiveStack = function getPrimitiveStack() {
-  return this.stack.map(function (entry) {
+  return this.stack.map(function(entry) {
     if (entry.length > 2) {
       return buffertools.toHex(entry.slice(0));
     }
@@ -1687,7 +847,7 @@
   for (var i = 0, l = v.length; i < l; i++) {
     if (v[i] != 0) {
       // Negative zero is still zero
-      if (i == (l-1) && v[i] == 0x80) {
+      if (i == (l - 1) && v[i] == 0x80) {
         return false;
       }
       return true;
@@ -1724,7 +884,7 @@
     v = bignum(v);
   }
 
-  var b,c;
+  var b, c;
 
   var cmp = v.cmp(0);
   if (cmp > 0) {
@@ -1750,219 +910,151 @@
       b[0] |= 0x80;
       return buffertools.reverse(b);
     }
->>>>>>> 66d3a0e8
-  }
-};
-
-<<<<<<< HEAD
-  function verifyStep2(scriptSig, scriptPubKey, txTo, nIn,
-    hashType, opts, callback, si, siCopy) {
-    if (opts.verifyP2SH) {
-      si.stack.forEach(function(item) {
-        siCopy.stack.push(item);
-      });
+  }
+};
+
+ScriptInterpreter.prototype.getResult = function getResult() {
+  if (this.stack.length === 0) {
+    throw new Error("Empty stack after script evaluation");
+  }
+
+  return castBool(this.stack[this.stack.length - 1]);
+};
+
+ScriptInterpreter.verify =
+  function verify(scriptSig, scriptPubKey, txTo, n, hashType, callback) {
+    if ("function" !== typeof callback) {
+      throw new Error("ScriptInterpreter.verify() requires a callback");
     }
 
-    si.eval(scriptPubKey, txTo, nIn, hashType, function(err) {
+    // Create execution environment
+    var si = new ScriptInterpreter();
+
+    // Evaluate scripts
+    si.evalTwo(scriptSig, scriptPubKey, txTo, n, hashType, function(err) {
+      if (err) {
+        callback(err);
+        return;
+      }
+
+      // Cast result to bool
+      try {
+        var result = si.getResult();
+      } catch (err) {
+        callback(err);
+        return;
+      }
+
+      callback(null, result);
+    });
+
+    return si;
+};
+
+function verifyStep4(scriptSig, scriptPubKey, txTo, nIn,
+  hashType, opts, callback, si, siCopy) {
+  if (siCopy.stack.length == 0) {
+    callback(null, false);
+    return;
+  }
+
+  callback(null, castBool(siCopy.stackBack()));
+}
+
+function verifyStep3(scriptSig, scriptPubKey, txTo, nIn,
+  hashType, opts, callback, si, siCopy) {
+  if (si.stack.length == 0) {
+    callback(null, false);
+    return;
+  }
+  if (castBool(si.stackBack()) == false) {
+    callback(null, false);
+    return;
+  }
+
+  // if not P2SH, we're done
+  if (!opts.verifyP2SH || !scriptPubKey.isP2SH()) {
+    callback(null, true);
+    return;
+  }
+
+  if (!scriptSig.isPushOnly()) {
+    callback(null, false);
+    return;
+  }
+
+  assert.notEqual(siCopy.length, 0);
+
+  var subscript = new Script(siCopy.stackPop());
+
+  ok = true;
+  siCopy.eval(subscript, txTo, nIn, hashType, function(err) {
+    if (err)
+      callback(err);
+    else
+      verifyStep4(scriptSig, scriptPubKey, txTo, nIn,
+        hashType, opts, callback, si, siCopy);
+  });
+}
+
+function verifyStep2(scriptSig, scriptPubKey, txTo, nIn,
+  hashType, opts, callback, si, siCopy) {
+  if (opts.verifyP2SH) {
+    si.stack.forEach(function(item) {
+      siCopy.stack.push(item);
+    });
+  }
+
+  si.eval(scriptPubKey, txTo, nIn, hashType, function(err) {
+    if (err)
+      callback(err);
+    else
+      verifyStep3(scriptSig, scriptPubKey, txTo, nIn,
+        hashType, opts, callback, si, siCopy);
+  });
+}
+
+ScriptInterpreter.verifyFull =
+  function verifyFull(scriptSig, scriptPubKey, txTo, nIn, hashType,
+    opts, callback) {
+    var si = new ScriptInterpreter();
+    var siCopy = new ScriptInterpreter();
+
+    si.eval(scriptSig, txTo, nIn, hashType, function(err) {
       if (err)
         callback(err);
       else
-        verifyStep3(scriptSig, scriptPubKey, txTo, nIn,
+        verifyStep2(scriptSig, scriptPubKey, txTo, nIn,
           hashType, opts, callback, si, siCopy);
     });
-  }
-
-  ScriptInterpreter.verifyFull =
-    function verifyFull(scriptSig, scriptPubKey, txTo, nIn, hashType,
-      opts, callback) {
-      var si = new ScriptInterpreter();
-      var siCopy = new ScriptInterpreter();
-
-      si.eval(scriptSig, txTo, nIn, hashType, function(err) {
-        if (err)
-          callback(err);
-        else
-          verifyStep2(scriptSig, scriptPubKey, txTo, nIn,
-            hashType, opts, callback, si, siCopy);
-      });
-  };
-
-  var checkSig = ScriptInterpreter.checkSig =
-    function(sig, pubkey, scriptCode, tx, n, hashType, callback) {
-      if (!sig.length) {
-        callback(null, false);
-        return;
-      }
-
-      if (hashType == 0) {
-        hashType = sig[sig.length - 1];
-      } else if (hashType != sig[sig.length - 1]) {
-        callback(null, false);
-        return;
-      }
-      sig = sig.slice(0, sig.length - 1);
-
-      try {
-        // Signature verification requires a special hash procedure
-        var hash = tx.hashForSignature(scriptCode, n, hashType);
-
-        // Verify signature
-        var key = new Util.BitcoinKey();
-        key.public = pubkey;
-        key.verifySignature(hash, sig, callback);
-      } catch (err) {
-        callback(null, false);
-      }
-  };
-=======
-ScriptInterpreter.prototype.getResult = function getResult() {
-  if (this.stack.length === 0) {
-    throw new Error("Empty stack after script evaluation");
-  }
-
-  return castBool(this.stack[this.stack.length-1]);
-};
-
-ScriptInterpreter.verify =
-function verify(scriptSig, scriptPubKey, txTo, n, hashType, callback)
-{
-  if ("function" !== typeof callback) {
-    throw new Error("ScriptInterpreter.verify() requires a callback");
-  }
-
-  // Create execution environment
-  var si = new ScriptInterpreter();
-
-  // Evaluate scripts
-  si.evalTwo(scriptSig, scriptPubKey, txTo, n, hashType, function (err) {
-    if (err) {
-      callback(err);
+};
+
+var checkSig = ScriptInterpreter.checkSig =
+  function(sig, pubkey, scriptCode, tx, n, hashType, callback) {
+    if (!sig.length) {
+      callback(null, false);
       return;
     }
 
-    // Cast result to bool
-    try {
-      var result = si.getResult();
-    } catch (err) {
-      callback(err);
+    if (hashType == 0) {
+      hashType = sig[sig.length - 1];
+    } else if (hashType != sig[sig.length - 1]) {
+      callback(null, false);
       return;
     }
-
-    callback(null, result);
-  });
-
-  return si;
-};
-
-function verifyStep4(scriptSig, scriptPubKey, txTo, nIn,
-          hashType, opts, callback, si, siCopy)
-{
-if (siCopy.stack.length == 0) {
-  callback(null, false);
-  return;
-}
-
-callback(null, castBool(siCopy.stackBack()));
-}
-
-function verifyStep3(scriptSig, scriptPubKey, txTo, nIn,
-          hashType, opts, callback, si, siCopy)
-{
-if (si.stack.length == 0) {
-  callback(null, false);
-  return;
-}
-  if (castBool(si.stackBack()) == false) {
-  callback(null, false);
-  return;
-}
-
-// if not P2SH, we're done
-if (!opts.verifyP2SH || !scriptPubKey.isP2SH()) {
-  callback(null, true);
-  return;
-}
-
-if (!scriptSig.isPushOnly()) {
-  callback(null, false);
-  return;
-}
-
-assert.notEqual(siCopy.length, 0);
-
-var subscript = new Script(siCopy.stackPop());
-
-ok = true;
-siCopy.eval(subscript, txTo, nIn, hashType, function (err) {
-  if (err)
-    callback(err);
-  else
-    verifyStep4(scriptSig, scriptPubKey, txTo, nIn,
-          hashType, opts, callback, si, siCopy);
-});
-}
-
-function verifyStep2(scriptSig, scriptPubKey, txTo, nIn,
-          hashType, opts, callback, si, siCopy)
-{
-if (opts.verifyP2SH) {
-  si.stack.forEach(function(item) {
-    siCopy.stack.push(item);
-  });
-}
-
-si.eval(scriptPubKey, txTo, nIn, hashType, function (err) {
-  if (err)
-    callback(err);
-  else
-    verifyStep3(scriptSig, scriptPubKey, txTo, nIn,
-          hashType, opts, callback, si, siCopy);
-});
-}
-
-ScriptInterpreter.verifyFull =
-function verifyFull(scriptSig, scriptPubKey, txTo, nIn, hashType,
-          opts, callback)
-{
-  var si = new ScriptInterpreter();
-  var siCopy = new ScriptInterpreter();
-
-si.eval(scriptSig, txTo, nIn, hashType, function (err) {
-  if (err)
-    callback(err);
-  else
-    verifyStep2(scriptSig, scriptPubKey, txTo, nIn,
-          hashType, opts, callback, si, siCopy);
-});
-};
-
-var checkSig = ScriptInterpreter.checkSig =
-function (sig, pubkey, scriptCode, tx, n, hashType, callback) {
-  if (!sig.length) {
-    callback(null, false);
-    return;
-  }
-
-  if (hashType == 0) {
-    hashType = sig[sig.length -1];
-  } else if (hashType != sig[sig.length -1]) {
-    callback(null, false);
-    return;
-  }
-  sig = sig.slice(0, sig.length-1);
->>>>>>> 66d3a0e8
-
-  try {
-    // Signature verification requires a special hash procedure
-    var hash = tx.hashForSignature(scriptCode, n, hashType);
-
-    // Verify signature
-    var key = new Util.BitcoinKey();
-    key.public = pubkey;
-    key.verifySignature(hash, sig, callback);
-  } catch (err) {
-    callback(null, false);
-  }
+    sig = sig.slice(0, sig.length - 1);
+
+    try {
+      // Signature verification requires a special hash procedure
+      var hash = tx.hashForSignature(scriptCode, n, hashType);
+
+      // Verify signature
+      var key = new Util.BitcoinKey();
+      key.public = pubkey;
+      key.verifySignature(hash, sig, callback);
+    } catch (err) {
+      callback(null, false);
+    }
 };
 
 module.exports = require('soop')(ScriptInterpreter);