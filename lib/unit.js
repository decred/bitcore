'use strict';

var _ = require('lodash');

var errors = require('./errors');
var $ = require('./util/preconditions');

var UNITS = {
  'DCR'      : [1e8, 8],
  'mDCR'     : [1e5, 5],
  'uDCR'     : [1e2, 2],
  'bits'     : [1e2, 2],
  'dbits'    : [1e2, 2],
  'atoms'    : [1, 0]
};

/**
 * Utility for handling and converting bitcoins units. The supported units are
 * DCR, mDCR, bits (also named uDCR) and atoms. A unit instance can be created with an
 * amount and a unit code, or alternatively using static methods like {fromDCR}.
 * It also allows to be created from a fiat amount and the exchange rate, or
 * alternatively using the {fromFiat} static method.
 * You can consult for different representation of a unit instance using it's
 * {to} method, the fixed unit methods like {toSatoshis} or alternatively using
 * the unit accessors. It also can be converted to a fiat amount by providing the
 * corresponding DCR/fiat exchange rate.
 *
 * @example
 * ```javascript
 * var sats = Unit.fromDCR(1.3).toSatoshis();
 * var mili = Unit.fromBits(1.3).to(Unit.mDCR);
 * var bits = Unit.fromFiat(1.3, 350).bits;
 * var dcr = new Unit(1.3, Unit.bits).DCR;
 * ```
 *
 * @param {Number} amount - The amount to be represented
 * @param {String|Number} code - The unit of the amount or the exchange rate
 * @returns {Unit} A new instance of an Unit
 * @constructor
 */
function Unit(amount, code) {
  if (!(this instanceof Unit)) {
    return new Unit(amount, code);
  }

  // convert fiat to DCR
  if (_.isNumber(code)) {
    if (code <= 0) {
      throw new errors.Unit.InvalidRate(code);
    }
    amount = amount / code;
    code = Unit.DCR;
  }

  this._value = this._from(amount, code);

  var self = this;
  var defineAccesor = function(key) {
    Object.defineProperty(self, key, {
      get: function() { return self.to(key); },
      enumerable: true,
    });
  };

  Object.keys(UNITS).forEach(defineAccesor);
}

Object.keys(UNITS).forEach(function(key) {
  Unit[key] = key;
});

/**
 * Returns a Unit instance created from JSON string or object
 *
 * @param {String|Object} json - JSON with keys: amount and code
 * @returns {Unit} A Unit instance
 */
Unit.fromObject = function fromObject(data){
  $.checkArgument(_.isObject(data), 'Argument is expected to be an object');
  return new Unit(data.amount, data.code);
};

/**
 * Returns a Unit instance created from an amount in DCR
 *
 * @param {Number} amount - The amount in DCR
 * @returns {Unit} A Unit instance
 */
Unit.fromDCR = function(amount) {
  return new Unit(amount, Unit.DCR);
};

/**
 * Returns a Unit instance created from an amount in mDCR
 *
 * @param {Number} amount - The amount in mDCR
 * @returns {Unit} A Unit instance
 */
<<<<<<< HEAD
Unit.fromMilis = function(amount) {
  return new Unit(amount, Unit.mDCR);
=======
Unit.fromMillis = Unit.fromMilis = function(amount) {
  return new Unit(amount, Unit.mBTC);
>>>>>>> 6275689f
};

/**
 * Returns a Unit instance created from an amount in dbits
 *
 * @param {Number} amount - The amount in dbits
 * @returns {Unit} A Unit instance
 */
Unit.fromMicros = Unit.fromDbits = function(amount) {
  return new Unit(amount, Unit.dbits);
};

/**
 * Returns a Unit instance created from an amount in atoms
 *
 * @param {Number} amount - The amount in atoms
 * @returns {Unit} A Unit instance
 */
Unit.fromAtoms = function(amount) {
  return new Unit(amount, Unit.atoms);
};

/**
 * Returns a Unit instance created from a fiat amount and exchange rate.
 *
 * @param {Number} amount - The amount in fiat
 * @param {Number} rate - The exchange rate DCR/fiat
 * @returns {Unit} A Unit instance
 */
Unit.fromFiat = function(amount, rate) {
  return new Unit(amount, rate);
};

Unit.prototype._from = function(amount, code) {
  if (!UNITS[code]) {
    throw new errors.Unit.UnknownCode(code);
  }
  return parseInt((amount * UNITS[code][0]).toFixed());
};

/**
 * Returns the value represented in the specified unit
 *
 * @param {String|Number} code - The unit code or exchange rate
 * @returns {Number} The converted value
 */
Unit.prototype.to = function(code) {
  if (_.isNumber(code)) {
    if (code <= 0) {
      throw new errors.Unit.InvalidRate(code);
    }
    return parseFloat((this.DCR * code).toFixed(2));
  }

  if (!UNITS[code]) {
    throw new errors.Unit.UnknownCode(code);
  }

  var value = this._value / UNITS[code][0];
  return parseFloat(value.toFixed(UNITS[code][1]));
};

/**
 * Returns the value represented in DCR
 *
 * @returns {Number} The value converted to DCR
 */
Unit.prototype.toDCR = function() {
  return this.to(Unit.DCR);
};

/**
 * Returns the value represented in mDCR
 *
 * @returns {Number} The value converted to mDCR
 */
<<<<<<< HEAD
Unit.prototype.toMilis = function() {
  return this.to(Unit.mDCR);
=======
Unit.prototype.toMillis = Unit.prototype.toMilis = function() {
  return this.to(Unit.mBTC);
>>>>>>> 6275689f
};

/**
 * Returns the value represented in dbits
 *
 * @returns {Number} The value converted to dbits
 */
Unit.prototype.toMicros = Unit.prototype.toDbits = function() {
  return this.to(Unit.dbits);
};

/**
 * Returns the value represented in atoms
 *
 * @returns {Number} The value converted to atoms
 */
Unit.prototype.toAtoms = function() {
  return this.to(Unit.atoms);
};

/**
 * Returns the value represented in fiat
 *
 * @param {string} rate - The exchange rate between DCR/currency
 * @returns {Number} The value converted to atoms
 */
Unit.prototype.atRate = function(rate) {
  return this.to(rate);
};

/**
 * Returns a the string representation of the value in atoms
 *
 * @returns {string} the value in atoms
 */
Unit.prototype.toString = function() {
  return this.atoms + ' atoms';
};

/**
 * Returns a plain object representation of the Unit
 *
 * @returns {Object} An object with the keys: amount and code
 */
Unit.prototype.toObject = Unit.prototype.toJSON = function toObject() {
  return {
    amount: this.DCR,
    code: Unit.DCR
  };
};

/**
 * Returns a string formatted for the console
 *
 * @returns {string} the value in atoms
 */
Unit.prototype.inspect = function() {
  return '<Unit: ' + this.toString() + '>';
};

module.exports = Unit;<|MERGE_RESOLUTION|>--- conflicted
+++ resolved
@@ -96,13 +96,8 @@
  * @param {Number} amount - The amount in mDCR
  * @returns {Unit} A Unit instance
  */
-<<<<<<< HEAD
-Unit.fromMilis = function(amount) {
+Unit.fromMillis = Unit.fromMilis = function(amount) {
   return new Unit(amount, Unit.mDCR);
-=======
-Unit.fromMillis = Unit.fromMilis = function(amount) {
-  return new Unit(amount, Unit.mBTC);
->>>>>>> 6275689f
 };
 
 /**
@@ -179,13 +174,8 @@
  *
  * @returns {Number} The value converted to mDCR
  */
-<<<<<<< HEAD
-Unit.prototype.toMilis = function() {
+Unit.prototype.toMillis = Unit.prototype.toMilis = function() {
   return this.to(Unit.mDCR);
-=======
-Unit.prototype.toMillis = Unit.prototype.toMilis = function() {
-  return this.to(Unit.mBTC);
->>>>>>> 6275689f
 };
 
 /**
