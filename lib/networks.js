--- conflicted
+++ resolved
@@ -305,13 +305,9 @@
   livenet: livenet,
   mainnet: livenet,
   testnet: testnet,
-<<<<<<< HEAD
   dcrdtestnet: dcrdtestnet,
   dcrdlivenet: dcrdlivenet,
   get: get
-=======
-  get: get,
   enableRegtest: enableRegtest,
   disableRegtest: disableRegtest
->>>>>>> 6275689f
 };